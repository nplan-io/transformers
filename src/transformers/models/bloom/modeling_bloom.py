# coding=utf-8
# Copyright 2022 HuggingFace Inc. team and BigScience workshop.
#
# Licensed under the Apache License, Version 2.0 (the "License");
# you may not use this file except in compliance with the License.
# You may obtain a copy of the License at
#
#     http://www.apache.org/licenses/LICENSE-2.0
#
# Unless required by applicable law or agreed to in writing, software
# distributed under the License is distributed on an "AS IS" BASIS,
# WITHOUT WARRANTIES OR CONDITIONS OF ANY KIND, either express or implied.
# See the License for the specific language governing permissions and
# limitations under the License.
"""PyTorch BLOOM model."""

import math
import warnings
from typing import Dict, Optional, Tuple, Union

import torch
import torch.utils.checkpoint
from torch import nn
from torch.nn import BCEWithLogitsLoss, CrossEntropyLoss, LayerNorm, MSELoss
from torch.nn import functional as F

from ...file_utils import add_code_sample_docstrings, add_start_docstrings, add_start_docstrings_to_model_forward
from ...modeling_outputs import (
    BaseModelOutputWithPastAndCrossAttentions,
    CausalLMOutputWithCrossAttentions,
    QuestionAnsweringModelOutput,
    SequenceClassifierOutputWithPast,
    TokenClassifierOutput,
)
from ...modeling_utils import PreTrainedModel
from ...utils import logging
from .configuration_bloom import BloomConfig
from ..processing_graphs_within_model.desequence_graph_ids import extract_edge_sequence
from ..processing_graphs_within_model.causal_message_passing import GatedCausalMessagePassingLayer

logger = logging.get_logger(__name__)

_CHECKPOINT_FOR_DOC = "bigscience/bloom-560m"
_CONFIG_FOR_DOC = "BloomConfig"

BLOOM_PRETRAINED_MODEL_ARCHIVE_LIST = [
    "bigscience/bigscience-small-testing",
    "bigscience/bloom-560m",
    "bigscience/bloom-1b1",
    "bigscience/bloom-1b7",
    "bigscience/bloom-3b",
    "bigscience/bloom-7b1",
    "bigscience/bloom",
]


def _make_causal_mask(
    input_ids_shape: torch.Size, device: torch.device, past_key_values_length: int
) -> torch.BoolTensor:
    """
    Make causal mask used for self-attention.
    """
    batch_size, target_length = input_ids_shape
    mask = torch.empty((target_length, target_length + past_key_values_length), dtype=torch.bool, device=device)
    # ONNX doesn't support `torch.Tensor.triu` properly, thus we use this workaround
    seq_ids = torch.arange(target_length, device=device)
    mask[:, past_key_values_length:] = seq_ids[:, None] < seq_ids[None, :]

    if past_key_values_length > 0:
        mask[:, :past_key_values_length] = False

    expanded_mask = mask[None, None, :, :].expand(batch_size, 1, target_length, target_length + past_key_values_length)
    return expanded_mask


def _expand_mask(mask: torch.Tensor, tgt_length: int) -> torch.BoolTensor:
    """
    Expands attention_mask from `[batch_size, src_length]` to `[batch_size, 1, tgt_length, src_length]`.
    """
    batch_size, src_length = mask.shape
    tgt_length = tgt_length if tgt_length is not None else src_length

    expanded_mask = ~(mask[:, None, None, :].to(torch.bool))
    return expanded_mask.expand(batch_size, 1, tgt_length, src_length)


def build_alibi_tensor(attention_mask: torch.Tensor, num_heads: int, dtype: torch.dtype) -> torch.Tensor:
    """
    Link to paper: https://arxiv.org/abs/2108.12409 Alibi tensor is not causal as the original paper mentions, it
    relies on a translation invariance of softmax for quick implementation: with l being a tensor, and a fixed value
    `softmax(l+a) = softmax(l)`. Based on
    https://github.com/ofirpress/attention_with_linear_biases/blob/a35aaca144e0eb6b789dfcb46784c4b8e31b7983/fairseq/models/transformer.py#L742
    TODO @thomasw21 this doesn't work as nicely due to the masking strategy, and so masking varies slightly.

    Args:
    Returns tensor shaped (batch_size * num_heads, 1, max_seq_len)
        attention_mask (`torch.Tensor`):
            Token-wise attention mask, this should be of shape (batch_size, max_seq_len).
        num_heads (`int`, *required*):
            number of heads
        dtype (`torch.dtype`, *optional*, default=`torch.bfloat16`):
            dtype of the output tensor
    """
    batch_size, seq_length = attention_mask.shape
    closest_power_of_2 = 2 ** math.floor(math.log2(num_heads))
    base = torch.tensor(
        2 ** (-(2 ** -(math.log2(closest_power_of_2) - 3))), device=attention_mask.device, dtype=torch.float32
    )
    powers = torch.arange(1, 1 + closest_power_of_2, device=attention_mask.device, dtype=torch.int32)
    slopes = torch.pow(base, powers)

    if closest_power_of_2 != num_heads:
        extra_base = torch.tensor(
            2 ** (-(2 ** -(math.log2(2 * closest_power_of_2) - 3))), device=attention_mask.device, dtype=torch.float32
        )
        num_remaining_heads = min(closest_power_of_2, num_heads - closest_power_of_2)
        extra_powers = torch.arange(1, 1 + 2 * num_remaining_heads, 2, device=attention_mask.device, dtype=torch.int32)
        slopes = torch.cat([slopes, torch.pow(extra_base, extra_powers)], dim=0)

    # Note: alibi will added to the attention bias that will be applied to the query, key product of attention
    # => therefore alibi will have to be of shape (batch_size, num_heads, query_length, key_length)
    # => here we set (batch_size=1, num_heads=num_heads, query_length=1, key_length=max_length)
    # => the query_length dimension will then be broadcasted correctly
    # This is more or less identical to T5's relative position bias:
    # https://github.com/huggingface/transformers/blob/f681437203baa7671de3174b0fa583c349d9d5e1/src/transformers/models/t5/modeling_t5.py#L527
    arange_tensor = ((attention_mask.cumsum(dim=-1) - 1) * attention_mask)[:, None, :]
    alibi = slopes[..., None] * arange_tensor
    return alibi.reshape(batch_size * num_heads, 1, seq_length).to(dtype)


def dropout_add(x: torch.Tensor, residual: torch.Tensor, prob: float, training: bool) -> torch.Tensor:
    """
    Dropout add function

    Args:
        x (`torch.tensor`, *required*):
            input tensor
        residual (`torch.tensor`, *required*):
            residual tensor
        prob (`float`, *required*):
            dropout probability
        training (`bool`, *required*):
            training mode
    """
    out = F.dropout(x, p=prob, training=training)
    out = residual + out
    return out


def bloom_gelu_forward(x: torch.Tensor) -> torch.Tensor:
    """
    Custom bias GELU function. Adapted from Megatron-DeepSpeed code. Here we use a simple implementation (inference) to
    make the model jitable.

    Args:
        x (`torch.tensor`, *required*):
            input hidden states
    """
    return x * 0.5 * (1.0 + torch.tanh(0.79788456 * x * (1 + 0.044715 * x * x)))


def bloom_gelu_back(g: torch.Tensor, x: torch.Tensor) -> torch.Tensor:
    """
    gradient of tanh approximation of gelu gradient of actual gelu is: 0.5 * (1. + torch.erf(x * 0.70710678)) +
    0.3989423 * x * torch.exp(-0.5 * x * x)

    Args:
        g (`torch.tensor`, *required*):
            gradient output tensor
        x (`torch.tensor`, *required*):
            input tensor
    """
    x = x[0]  # x is a tuple of 1 element, needs to unpack it first
    tanh_out = torch.tanh(0.79788456 * x * (1 + 0.044715 * x * x))
    # sqrt(2/pi) * 3 * 0.044715 -> 0.1070322243
    ff = 0.5 * x * ((1 - tanh_out * tanh_out) * (0.79788456 + 0.1070322243 * x * x)) + 0.5 * (1 + tanh_out)
    return ff * g


class GeLUFunction(torch.autograd.Function):
    @staticmethod
    def forward(ctx, input: torch.Tensor) -> torch.Tensor:
        ctx.save_for_backward(input)
        return bloom_gelu_forward(input)

    @staticmethod
    def backward(ctx, grad_output: torch.Tensor) -> torch.Tensor:
        input = ctx.saved_tensors
        tmp = bloom_gelu_back(grad_output, input)
        return tmp


class BloomGelu(nn.Module):
    """
    BloomBiasGelu wrapper function that make use of the simple function on inference mode to make the model
    torchscriptable and use the autograd function in training mode to get the accurate results of the gradients Partly
    copied from Megatron-DeepSpeed code and adapted for our needs

    See here why autograd functions are not torchscriptable: https://github.com/pytorch/pytorch/issues/22329
    """

    def __init__(self):
        super().__init__()

    def forward(self, x: torch.Tensor) -> torch.Tensor:
        if self.training:
            return GeLUFunction.apply(x)
        else:
            return bloom_gelu_forward(x)


class BloomAttention(nn.Module):
    def __init__(self, config: BloomConfig):
        super().__init__()

        self.pretraining_tp = config.pretraining_tp
        self.slow_but_exact = config.slow_but_exact

        self.hidden_size = config.hidden_size
        self.num_heads = config.n_head
        self.head_dim = self.hidden_size // self.num_heads
        self.split_size = self.hidden_size
        self.hidden_dropout = config.hidden_dropout

        if self.head_dim * self.num_heads != self.hidden_size:
            raise ValueError(
                f"`hidden_size` must be divisible by num_heads (got `hidden_size`: {self.hidden_size} and `num_heads`:"
                f" {self.num_heads})."
            )

        # Layer-wise attention scaling
        self.inv_norm_factor = 1.0 / math.sqrt(self.head_dim)
        self.beta = 1.0

        self.query_key_value = nn.Linear(self.hidden_size, 3 * self.hidden_size, bias=True)
        self.dense = nn.Linear(self.hidden_size, self.hidden_size)
        self.attention_dropout = nn.Dropout(config.attention_dropout)

    def _split_heads(self, fused_qkv: torch.Tensor) -> Tuple[torch.Tensor, torch.Tensor, torch.Tensor]:
        """
        Split the last dimension into (num_heads, head_dim) without making any copies, results share same memory
        storage as `fused_qkv`

        Args:
            fused_qkv (`torch.tensor`, *required*): [batch_size, seq_length, num_heads * 3 * head_dim]

        Returns:
            query: [batch_size, seq_length, num_heads, head_dim] key: [batch_size, seq_length, num_heads, head_dim]
            value: [batch_size, seq_length, num_heads, head_dim]
        """
        batch_size, seq_length, three_times_hidden_size = fused_qkv.shape
        fused_qkv = fused_qkv.view(batch_size, seq_length, self.num_heads, 3, self.head_dim)
        return fused_qkv[..., 0, :], fused_qkv[..., 1, :], fused_qkv[..., 2, :]

    def _merge_heads(self, x: torch.Tensor) -> torch.Tensor:
        """
        Merge heads together over the last dimension

        Args:
            x (`torch.tensor`, *required*): [batch_size * num_heads, seq_length, head_dim]

        Returns:
            torch.tensor: [batch_size, seq_length, num_heads * head_dim]
        """
        # What we want to achieve is:
        # batch_size * num_heads, seq_length, head_dim -> batch_size, seq_length, num_heads * head_dim
        batch_size_and_num_heads, seq_length, _ = x.shape
        batch_size = batch_size_and_num_heads // self.num_heads

        # First view to decompose the batch size
        # batch_size * num_heads, seq_length, head_dim -> batch_size, num_heads, seq_length, head_dim
        x = x.view(batch_size, self.num_heads, seq_length, self.head_dim)

        # batch_size, num_heads, seq_length, head_dim -> batch_size, seq_length, num_heads, head_dim
        x = x.permute(0, 2, 1, 3)

        # batch_size, seq_length, num_heads, head_dim -> batch_size, seq_length, num_heads * head_dim
        return x.reshape(batch_size, seq_length, self.num_heads * self.head_dim)

    def forward(
        self,
        hidden_states: torch.Tensor,
        residual: torch.Tensor,
        alibi: torch.Tensor,
        attention_mask: torch.Tensor,
        layer_past: Optional[Tuple[torch.Tensor, torch.Tensor]] = None,
        head_mask: Optional[torch.Tensor] = None,
        use_cache: bool = False,
        output_attentions: bool = False,
    ):
        fused_qkv = self.query_key_value(hidden_states)  # [batch_size, seq_length, 3 x hidden_size]

        # 3 x [batch_size, seq_length, num_heads, head_dim]
        (query_layer, key_layer, value_layer) = self._split_heads(fused_qkv)

        batch_size, q_length, _, _ = query_layer.shape

        query_layer = query_layer.transpose(1, 2).reshape(batch_size * self.num_heads, q_length, self.head_dim)
        key_layer = key_layer.permute(0, 2, 3, 1).reshape(batch_size * self.num_heads, self.head_dim, q_length)
        value_layer = value_layer.transpose(1, 2).reshape(batch_size * self.num_heads, q_length, self.head_dim)
        if layer_past is not None:
            past_key, past_value = layer_past
            # concatenate along seq_length dimension:
            #  - key: [batch_size * self.num_heads, head_dim, kv_length]
            #  - value: [batch_size * self.num_heads, kv_length, head_dim]
            key_layer = torch.cat((past_key, key_layer), dim=2)
            value_layer = torch.cat((past_value, value_layer), dim=1)

        _, _, kv_length = key_layer.shape

        if use_cache is True:
            present = (key_layer, value_layer)
        else:
            present = None

        # [batch_size * num_heads, q_length, kv_length]
        # we use `torch.Tensor.baddbmm` instead of `torch.baddbmm` as the latter isn't supported by TorchScript v1.11
        matmul_result = alibi.baddbmm(
            batch1=query_layer,
            batch2=key_layer,
            beta=self.beta,
            alpha=self.inv_norm_factor,
        )

        # change view to [batch_size, num_heads, q_length, kv_length]
        attention_scores = matmul_result.view(batch_size, self.num_heads, q_length, kv_length)

        # cast attention scores to fp32, compute scaled softmax and cast back to initial dtype - [batch_size, num_heads, q_length, kv_length]
        input_dtype = attention_scores.dtype
        # `float16` has a minimum value of -65504.0, whereas `bfloat16` and `float32` have a minimum value of `-3.4e+38`
        if input_dtype == torch.float16:
            attention_scores = attention_scores.to(torch.float)
        attn_weights = torch.masked_fill(attention_scores, attention_mask, torch.finfo(attention_scores.dtype).min)
        attention_probs = F.softmax(attn_weights, dim=-1, dtype=torch.float32).to(input_dtype)

        # [batch_size, num_heads, q_length, kv_length]
        attention_probs = self.attention_dropout(attention_probs)

        if head_mask is not None:
            attention_probs = attention_probs * head_mask

        # change view [batch_size x num_heads, q_length, kv_length]
        attention_probs_reshaped = attention_probs.view(batch_size * self.num_heads, q_length, kv_length)

        # matmul: [batch_size * num_heads, q_length, head_dim]
        context_layer = torch.bmm(attention_probs_reshaped, value_layer)

        # change view [batch_size, q_length, num_heads * head_dim]
        context_layer = self._merge_heads(context_layer)

        # aggregate results across tp ranks. See here: https://github.com/pytorch/pytorch/issues/76232
        if self.pretraining_tp > 1 and self.slow_but_exact:
            slices = self.hidden_size / self.pretraining_tp
            output_tensor = torch.zeros_like(context_layer)
            for i in range(self.pretraining_tp):
                output_tensor = output_tensor + F.linear(
                    context_layer[:, :, int(i * slices) : int((i + 1) * slices)],
                    self.dense.weight[:, int(i * slices) : int((i + 1) * slices)],
                )
        else:
            output_tensor = self.dense(context_layer)

        output_tensor = dropout_add(output_tensor, residual, self.hidden_dropout, self.training)

        outputs = (output_tensor, present)
        if output_attentions:
            outputs += (attention_probs,)

        return outputs


class BloomMLP(nn.Module):
    def __init__(self, config: BloomConfig):
        super().__init__()
        hidden_size = config.hidden_size

        self.pretraining_tp = config.pretraining_tp
        self.slow_but_exact = config.slow_but_exact
        self.dense_h_to_4h = nn.Linear(hidden_size, 4 * hidden_size)
        self.gelu_impl = BloomGelu()
        self.dense_4h_to_h = nn.Linear(4 * hidden_size, hidden_size)
        self.hidden_dropout = config.hidden_dropout

    def forward(self, hidden_states: torch.Tensor, residual: torch.Tensor) -> torch.Tensor:
        hidden_states = self.gelu_impl(self.dense_h_to_4h(hidden_states))

        if self.pretraining_tp > 1 and self.slow_but_exact:
            intermediate_output = torch.zeros_like(residual)
            slices = self.dense_4h_to_h.weight.shape[-1] / self.pretraining_tp
            for i in range(self.pretraining_tp):
                intermediate_output = intermediate_output + F.linear(
                    hidden_states[:, :, int(i * slices) : int((i + 1) * slices)],
                    self.dense_4h_to_h.weight[:, int(i * slices) : int((i + 1) * slices)],
                )
        else:
            intermediate_output = self.dense_4h_to_h(hidden_states)

        output = dropout_add(intermediate_output, residual, self.hidden_dropout, self.training)

        return output


class BloomBlock(nn.Module):
    def __init__(self, config: BloomConfig):
        super().__init__()
        hidden_size = config.hidden_size

        self.input_layernorm = LayerNorm(hidden_size, eps=config.layer_norm_epsilon)
        self.num_heads = config.n_head
        self.self_attention = BloomAttention(config)
        self.post_attention_layernorm = LayerNorm(hidden_size, eps=config.layer_norm_epsilon)

        self.mlp = BloomMLP(config)

        self.apply_residual_connection_post_layernorm = config.apply_residual_connection_post_layernorm
        self.hidden_dropout = config.hidden_dropout

    def forward(
        self,
        hidden_states: torch.Tensor,
        alibi: torch.Tensor,
        attention_mask: torch.Tensor,
        layer_past: Optional[Tuple[torch.Tensor, torch.Tensor]] = None,
        head_mask: Optional[torch.Tensor] = None,
        use_cache: bool = False,
        output_attentions: bool = False,
    ):
        # hidden_states: [batch_size, seq_length, hidden_size]

        # Layer norm at the beginning of the transformer layer.
        layernorm_output = self.input_layernorm(hidden_states)

        # Layer norm post the self attention.
        if self.apply_residual_connection_post_layernorm:
            residual = layernorm_output
        else:
            residual = hidden_states

        # Self attention.
        attn_outputs = self.self_attention(
            layernorm_output,
            residual,
            layer_past=layer_past,
            attention_mask=attention_mask,
            alibi=alibi,
            head_mask=head_mask,
            use_cache=use_cache,
            output_attentions=output_attentions,
        )

        attention_output = attn_outputs[0]

        outputs = attn_outputs[1:]

        layernorm_output = self.post_attention_layernorm(attention_output)

        # Get residual
        if self.apply_residual_connection_post_layernorm:
            residual = layernorm_output
        else:
            residual = attention_output

        # MLP.
        output = self.mlp(layernorm_output, residual)

        if use_cache:
            outputs = (output,) + outputs
        else:
            outputs = (output,) + outputs[1:]

        return outputs  # hidden_states, present, attentions


class BloomPreTrainedModel(PreTrainedModel):
    config_class = BloomConfig
    base_model_prefix = "transformer"
    supports_gradient_checkpointing = True
    _no_split_modules = ["BloomBlock"]
    _skip_keys_device_placement = "past_key_values"

    def __init__(self, *inputs, **kwargs):
        super().__init__(*inputs, **kwargs)

    def _init_weights(self, module: nn.Module):
        """Initialize the weights."""
        if isinstance(module, nn.Linear):
            # Slightly different from the TF version which uses truncated_normal for initialization
            # cf https://github.com/pytorch/pytorch/pull/5617
            module.weight.data.normal_(mean=0.0, std=self.config.initializer_range)
            if module.bias is not None:
                module.bias.data.zero_()
        elif isinstance(module, nn.Embedding):
            module.weight.data.normal_(mean=0.0, std=self.config.initializer_range)
            if module.padding_idx is not None:
                module.weight.data[module.padding_idx].zero_()
        elif isinstance(module, LayerNorm):
            module.bias.data.zero_()
            module.weight.data.fill_(1.0)

    def _set_gradient_checkpointing(self, module: nn.Module, value: bool = False):
        if isinstance(module, BloomModel):
            module.gradient_checkpointing = value

    @staticmethod
    def _convert_to_standard_cache(
        past_key_value: Tuple[Tuple[torch.Tensor, torch.Tensor]], batch_size: int
    ) -> Tuple[Tuple[torch.Tensor, torch.Tensor]]:
        """
        Standardizes the format of the cache so as to match most implementations, i.e. to tuple(tuple([batch_size,
        num_heads, ...]))
        """
        batch_size_times_num_heads, head_dim, seq_length = past_key_value[0][0].shape
        num_heads = batch_size_times_num_heads // batch_size
        # key: [batch_size * num_heads, head_dim, seq_length] -> [batch_size, num_heads, head_dim, seq_length]
        # value: [batch_size * num_heads, seq_length, head_dim] -> [batch_size, num_heads, seq_length, head_dim]
        return tuple(
            (
                layer_past[0].view(batch_size, num_heads, head_dim, seq_length),
                layer_past[1].view(batch_size, num_heads, seq_length, head_dim),
            )
            for layer_past in past_key_value
        )

    @staticmethod
    def _convert_to_bloom_cache(
        past_key_value: Tuple[Tuple[torch.Tensor, torch.Tensor]]
    ) -> Tuple[Tuple[torch.Tensor, torch.Tensor]]:
        """
        Converts the cache to the format expected by Bloom, i.e. to tuple(tuple([batch_size * num_heads, ...]))
        """
        batch_size, num_heads, head_dim, seq_length = past_key_value[0][0].shape
        batch_size_times_num_heads = batch_size * num_heads
        # key:  [batch_size, num_heads, head_dim, seq_length] -> [batch_size * num_heads, head_dim, seq_length]
        # value: [batch_size, num_heads, seq_length, head_dim] -> [batch_size * num_heads, seq_length, head_dim]
        return tuple(
            (
                layer_past[0].view(batch_size_times_num_heads, head_dim, seq_length),
                layer_past[1].view(batch_size_times_num_heads, seq_length, head_dim),
            )
            for layer_past in past_key_value
        )


BLOOM_START_DOCSTRING = r"""

    This model inherits from [`PreTrainedModel`]. Check the superclass documentation for the generic methods the
    library implements for all its model (such as downloading or saving, resizing the input embeddings etc.)

    This model is also a PyTorch [torch.nn.Module](https://pytorch.org/docs/stable/nn.html#torch.nn.Module) subclass.
    Use it as a regular PyTorch Module and refer to the PyTorch documentation for all matter related to general usage
    and behavior.

    Parameters:
        config ([`BloomConfig`]): Model configuration class with all the parameters of the model.
            Initializing with a config file does not load the weights associated with the model, only the
            configuration. Check out the [`~PreTrainedModel.from_pretrained`] method to load the model weights.
"""

BLOOM_INPUTS_DOCSTRING = r"""
    Args:
        input_ids (`torch.LongTensor` of shape `(batch_size, input_ids_length)`):
            `input_ids_length` = `sequence_length` if `past_key_values` is `None` else `past_key_values[0][0].shape[2]`
            (`sequence_length` of input past key value states). Indices of input sequence tokens in the vocabulary.

            If `past_key_values` is used, only `input_ids` that do not have their past calculated should be passed as
            `input_ids`.

            Indices can be obtained using [`AutoTokenizer`]. See [`PreTrainedTokenizer.encode`] and
            [`PreTrainedTokenizer.__call__`] for details.

            [What are input IDs?](../glossary#input-ids)
        past_key_values (`Tuple[Tuple[torch.Tensor]]` of length `config.n_layers`):
            Contains precomputed hidden-states (key and values in the attention blocks) as computed by the model (see
            `past_key_values` output below). Can be used to speed up sequential decoding. The `input_ids` which have
            their past given to this model should not be passed as `input_ids` as they have already been computed.

            Each element of `past_key_values` is a tuple (past_key, past_value):
            - past_key: [batch_size * num_heads, head_dim, kv_length]
            - past_value: [batch_size * num_heads, kv_length, head_dim]
        attention_mask (`torch.FloatTensor` of shape `(batch_size, sequence_length)`, *optional*):
            Mask to avoid performing attention on padding token indices. Mask values selected in `[0, 1]`:

            - 1 for tokens that are **not masked**,
            - 0 for tokens that are **masked**.

            [What are attention masks?](../glossary#attention-mask)
        head_mask (`torch.FloatTensor` of shape `(num_heads,)` or `(num_layers, num_heads)`, *optional*):
            Mask to nullify selected heads of the self-attention modules. Mask values selected in `[0, 1]`:

            - 1 indicates the head is **not masked**,
            - 0 indicates the head is **masked**.

        inputs_embeds (`torch.FloatTensor` of shape `(batch_size, sequence_length, hidden_size)`, *optional*):
            Optionally, instead of passing `input_ids` you can choose to directly pass an embedded representation. This
            is useful if you want more control over how to convert `input_ids` indices into associated vectors than the
            model's internal embedding lookup matrix.

            If `past_key_values` is used, optionally only the last `inputs_embeds` have to be input (see
            `past_key_values`).
        use_cache (`bool`, *optional*):
            If set to `True`, `past_key_values` key value states are returned and can be used to speed up decoding (see
            `past_key_values`).
        output_attentions (`bool`, *optional*):
            Whether or not to return the attentions tensors of all attention layers. See `attentions` under returned
            tensors for more detail.
        output_hidden_states (`bool`, *optional*):
            Whether or not to return the hidden states of all layers. See `hidden_states` under returned tensors for
            more detail.
        return_dict (`bool`, *optional*):
            Whether or not to return a [`~file_utils.ModelOutput`] instead of a plain tuple.
"""


@add_start_docstrings(
    "The bare Bloom Model transformer outputting raw hidden-states without any specific head on top.",
    BLOOM_START_DOCSTRING,
)
class BloomModel(BloomPreTrainedModel):
    def __init__(self, config: BloomConfig):
        super().__init__(config)

        self.embed_dim = config.hidden_size
        self.num_heads = config.n_head

        # Embedding + LN Embedding
        self.word_embeddings = nn.Embedding(config.vocab_size, self.embed_dim)
        self.word_embeddings_layernorm = LayerNorm(self.embed_dim, eps=config.layer_norm_epsilon)

        # Transformer blocks
        self.h = nn.ModuleList([BloomBlock(config) for _ in range(config.num_hidden_layers)])

        # Final Layer Norm
        self.ln_f = LayerNorm(self.embed_dim, eps=config.layer_norm_epsilon)

        self.gradient_checkpointing = False

        # Initialize weights and apply final processing
        self.post_init()

    def build_alibi_tensor(
        self,
        attention_mask: torch.Tensor,
        num_heads: int,
        dtype: torch.dtype
    ) -> torch.Tensor:
        return build_alibi_tensor(attention_mask=attention_mask, num_heads=num_heads, dtype=dtype)

    def get_input_embeddings(self):
        return self.word_embeddings

    def _prepare_attn_mask(
        self, attention_mask: torch.Tensor, input_shape: Tuple[int, int], past_key_values_length: int
    ) -> torch.BoolTensor:
        # create causal mask
        # [batch_size, seq_length] -> [batch_size, 1, tgt_length, src_length]
        combined_attention_mask = None
        device = attention_mask.device
        _, src_length = input_shape

        if src_length > 1:
            combined_attention_mask = _make_causal_mask(
                input_shape, device=device, past_key_values_length=past_key_values_length
            )

        # [batch_size, seq_length] -> [batch_size, 1, tgt_length, src_length]
        expanded_attn_mask = _expand_mask(attention_mask, tgt_length=src_length)
        combined_attention_mask = (
            expanded_attn_mask if combined_attention_mask is None else expanded_attn_mask | combined_attention_mask
        )

        return combined_attention_mask

    def set_input_embeddings(self, new_embeddings: torch.Tensor):
        self.word_embeddings = new_embeddings

    def init_graph_information_passing(
        self,
        gnn_type: str,
        element_type: str,
        graph_token_ids: Dict[str, int]
    ):
        """ Initializes a set of message passing layers to perform message passing of between
            graph elements described in an input token id sequence
        """
        assert element_type in ['nodes', 'edges'], 'unsupported message passing type'
        self.message_passing_type = element_type
        self.graph_token_ids = graph_token_ids
        self.num_gnn_layers = (
            self.config.num_layers - 1
            if hasattr(self.config, 'num_layers') else self.config.n_layer - 1
        )
        self.graph_information_passing_layers = torch.nn.ModuleList([
            GatedCausalMessagePassingLayer(gnn_type, self.config.hidden_size)
            for _ in range(self.num_gnn_layers)
        ])

    @add_start_docstrings_to_model_forward(BLOOM_INPUTS_DOCSTRING)
    @add_code_sample_docstrings(
        checkpoint=_CHECKPOINT_FOR_DOC,
        output_type=BaseModelOutputWithPastAndCrossAttentions,
        config_class=_CONFIG_FOR_DOC,
    )
    def forward(
        self,
        input_ids: Optional[torch.LongTensor] = None,
        past_key_values: Optional[Tuple[Tuple[torch.Tensor, torch.Tensor], ...]] = None,
        attention_mask: Optional[torch.Tensor] = None,
        head_mask: Optional[torch.LongTensor] = None,
        inputs_embeds: Optional[torch.LongTensor] = None,
        use_cache: Optional[bool] = None,
        output_attentions: Optional[bool] = None,
        output_hidden_states: Optional[bool] = None,
        return_dict: Optional[bool] = None,
        **deprecated_arguments,
    ) -> Union[Tuple[torch.Tensor, ...], BaseModelOutputWithPastAndCrossAttentions]:
        if deprecated_arguments.pop("position_ids", False) is not False:
            # `position_ids` could have been `torch.Tensor` or `None` so defaulting pop to `False` allows to detect if users were passing explicitly `None`
            warnings.warn(
                "`position_ids` have no functionality in BLOOM and will be removed in v5.0.0. You can safely ignore"
                " passing `position_ids`.",
                FutureWarning,
            )
        if len(deprecated_arguments) > 0:
            raise ValueError(f"Got unexpected arguments: {deprecated_arguments}")

        output_attentions = output_attentions if output_attentions is not None else self.config.output_attentions
        output_hidden_states = (
            output_hidden_states if output_hidden_states is not None else self.config.output_hidden_states
        )
        use_cache = use_cache if use_cache is not None else self.config.use_cache
        return_dict = return_dict if return_dict is not None else self.config.use_return_dict

        if input_ids is not None and inputs_embeds is not None:
            raise ValueError("You cannot specify both input_ids and inputs_embeds at the same time")
        elif input_ids is not None:
            batch_size, seq_length = input_ids.shape
        elif inputs_embeds is not None:
            batch_size, seq_length, _ = inputs_embeds.shape
        else:
            raise ValueError("You have to specify either input_ids or inputs_embeds")

        if past_key_values is None:
            past_key_values = tuple([None] * len(self.h))

        # Prepare head mask if needed
        # 1.0 in head_mask indicate we keep the head
        # attention_probs has shape batch_size x num_heads x N x N
        # head_mask has shape n_layer x batch x num_heads x N x N
        head_mask = self.get_head_mask(head_mask, self.config.n_layer)

        if inputs_embeds is None:
            inputs_embeds = self.word_embeddings(input_ids)

        hidden_states = self.word_embeddings_layernorm(inputs_embeds)

        presents = () if use_cache else None
        all_self_attentions = () if output_attentions else None
        all_hidden_states = () if output_hidden_states else None

        if self.gradient_checkpointing and self.training:
            if use_cache:
                logger.warning_once(
                    "`use_cache=True` is incompatible with gradient checkpointing. Setting `use_cache=False`..."
                )
                use_cache = False

        # Compute alibi tensor: check build_alibi_tensor documentation
        seq_length_with_past = seq_length
        past_key_values_length = 0
        if past_key_values[0] is not None:
            past_key_values_length = past_key_values[0][0].shape[2]
            seq_length_with_past = seq_length_with_past + past_key_values_length
        if attention_mask is None:
            attention_mask = torch.ones((batch_size, seq_length_with_past), device=hidden_states.device)
        else:
            attention_mask = attention_mask.to(hidden_states.device)

<<<<<<< HEAD
        if hasattr(self, "graph_tokens"):
            assert input_ids.shape == attention_mask.shape
            edge_sequences = [
                extract_edge_sequence(t_ids.tolist(), self.graph_tokens) for t_ids in input_ids
=======
        if hasattr(self, "graph_token_ids"):
            assert input_ids.shape == attention_mask.shape
            edge_sequences = [
                extract_edge_sequence(t_ids.tolist(), self.graph_token_ids) for t_ids in input_ids
>>>>>>> 621f6a64
            ]
            if self.message_passing_type == 'nodes':
                get_matrices = GatedCausalMessagePassingLayer.build_node_information_passing
            else:
                get_matrices = GatedCausalMessagePassingLayer.build_edge_information_passing
            message_passing_dicts = get_matrices(edge_sequences, self.device)

        alibi = self.build_alibi_tensor(attention_mask, self.num_heads, hidden_states.dtype)

        causal_mask = self._prepare_attn_mask(
            attention_mask,
            input_shape=(batch_size, seq_length),
            past_key_values_length=past_key_values_length,
        )
        for i, (block, layer_past) in enumerate(zip(self.h, past_key_values)):
            if output_hidden_states:
                all_hidden_states = all_hidden_states + (hidden_states,)

            if self.gradient_checkpointing and self.training:

                def create_custom_forward(module):
                    def custom_forward(*inputs):
                        # None for past_key_value
                        return module(*inputs, use_cache=use_cache, output_attentions=output_attentions)

                    return custom_forward

                outputs = torch.utils.checkpoint.checkpoint(
                    create_custom_forward(block),
                    hidden_states,
                    alibi,
                    causal_mask,
                    layer_past,
                    head_mask[i],
                )
            else:
                outputs = block(
                    hidden_states,
                    layer_past=layer_past,
                    attention_mask=causal_mask,
                    head_mask=head_mask[i],
                    use_cache=use_cache,
                    output_attentions=output_attentions,
                    alibi=alibi,
                )

            hidden_states = outputs[0]
<<<<<<< HEAD
            if i <= self.num_gnn_layers and hasattr(self, 'graph_tokens'):
=======
            if hasattr(self, 'graph_token_ids') and i < self.num_gnn_layers:
>>>>>>> 621f6a64
                hidden_states = self.graph_information_passing_layers[i](
                    hidden_states,
                    message_passing_dicts
                )

            if use_cache is True:
                presents = presents + (outputs[1],)

            if output_attentions:
                all_self_attentions = all_self_attentions + (outputs[2 if use_cache else 1],)

        # Add last hidden state
        hidden_states = self.ln_f(hidden_states)

        if output_hidden_states:
            all_hidden_states = all_hidden_states + (hidden_states,)

        if not return_dict:
            return tuple(v for v in [hidden_states, presents, all_hidden_states, all_self_attentions] if v is not None)

        return BaseModelOutputWithPastAndCrossAttentions(
            last_hidden_state=hidden_states,
            past_key_values=presents,
            hidden_states=all_hidden_states,
            attentions=all_self_attentions,
        )


@add_start_docstrings(
    """
    The Bloom Model transformer with a language modeling head on top (linear layer with weights tied to the input
    embeddings).
    """,
    BLOOM_START_DOCSTRING,
)
class BloomForCausalLM(BloomPreTrainedModel):
    _tied_weights_keys = ["lm_head.weight"]

    def __init__(self, config: BloomConfig):
        super().__init__(config)
        self.transformer = BloomModel(config)
        self.lm_head = nn.Linear(config.hidden_size, config.vocab_size, bias=False)

        # Initialize weights and apply final processing
        self.post_init()

    def get_output_embeddings(self):
        return self.lm_head

    def set_output_embeddings(self, new_embeddings: torch.Tensor):
        self.lm_head = new_embeddings

    def prepare_inputs_for_generation(
        self,
        input_ids: torch.LongTensor,
        past_key_values: Optional[torch.Tensor] = None,
        attention_mask: Optional[torch.Tensor] = None,
        inputs_embeds: Optional[torch.Tensor] = None,
        **kwargs,
    ) -> dict:
        return {
            "input_ids": input_ids,
            "past_key_values": None,
            "use_cache": False,
            "attention_mask": attention_mask
        }

    @add_start_docstrings_to_model_forward(BLOOM_INPUTS_DOCSTRING)
    @add_code_sample_docstrings(
        checkpoint=_CHECKPOINT_FOR_DOC,
        output_type=CausalLMOutputWithCrossAttentions,
        config_class=_CONFIG_FOR_DOC,
    )
    def forward(
        self,
        input_ids: Optional[torch.LongTensor] = None,
        past_key_values: Optional[Tuple[Tuple[torch.Tensor, torch.Tensor], ...]] = None,
        attention_mask: Optional[torch.Tensor] = None,
        head_mask: Optional[torch.Tensor] = None,
        inputs_embeds: Optional[torch.Tensor] = None,
        labels: Optional[torch.Tensor] = None,
        full_input_ids: Optional[torch.LongTensor] = None,
        use_cache: Optional[bool] = None,
        output_attentions: Optional[bool] = None,
        output_hidden_states: Optional[bool] = None,
        return_dict: Optional[bool] = None,
        **deprecated_arguments,
    ) -> Union[Tuple[torch.Tensor], CausalLMOutputWithCrossAttentions]:
        r"""
        labels (`torch.LongTensor` of shape `(batch_size, sequence_length)`, *optional*):
            Labels for language modeling. Note that the labels **are shifted** inside the model, i.e. you can set
            `labels = input_ids` Indices are selected in `[-100, 0, ..., config.vocab_size]` All labels set to `-100`
            are ignored (masked), the loss is only computed for labels in `[0, ..., config.vocab_size]`
        """
        if deprecated_arguments.pop("position_ids", False) is not False:
            # `position_ids` could have been `torch.Tensor` or `None` so defaulting pop to `False` allows to detect if users were passing explicitly `None`
            warnings.warn(
                "`position_ids` have no functionality in BLOOM and will be removed in v5.0.0. You can safely ignore"
                " passing `position_ids`.",
                FutureWarning,
            )
        if len(deprecated_arguments) > 0:
            raise ValueError(f"Got unexpected arguments: {deprecated_arguments}")

        return_dict = return_dict if return_dict is not None else self.config.use_return_dict

        transformer_outputs = self.transformer(
            input_ids,
            past_key_values=past_key_values,
            attention_mask=attention_mask,
            head_mask=head_mask,
            inputs_embeds=inputs_embeds,
            use_cache=use_cache,
            output_attentions=output_attentions,
            output_hidden_states=output_hidden_states,
            return_dict=return_dict,
        )
        hidden_states = transformer_outputs[0]

        lm_logits = self.lm_head(hidden_states)

        loss = None
        if labels is not None:
            # move labels to correct device to enable model parallelism
            labels = labels.to(lm_logits.device)
            # Shift so that tokens < n predict n
            shift_logits = lm_logits[..., :-1, :].contiguous()
            shift_labels = labels[..., 1:].contiguous()
            batch_size, seq_length, vocab_size = shift_logits.shape
            # Flatten the tokens
            loss_fct = CrossEntropyLoss()
            loss = loss_fct(
                shift_logits.view(batch_size * seq_length, vocab_size), shift_labels.view(batch_size * seq_length)
            )

        if not return_dict:
            output = (lm_logits,) + transformer_outputs[1:]
            return ((loss,) + output) if loss is not None else output

        return CausalLMOutputWithCrossAttentions(
            loss=loss,
            logits=lm_logits,
            past_key_values=transformer_outputs.past_key_values,
            hidden_states=transformer_outputs.hidden_states,
            attentions=transformer_outputs.attentions,
        )

    def _reorder_cache(
        self, past: Tuple[Tuple[torch.Tensor, torch.Tensor], ...], beam_idx: torch.LongTensor
    ) -> Tuple[Tuple[torch.Tensor, torch.Tensor], ...]:
        """
        This function is used to re-order the `past_key_values` cache if [`~PreTrainedModel.beam_search`] or
        [`~PreTrainedModel.beam_sample`] is called. This is required to match `past_key_values` with the correct
        beam_idx at every generation step.

        Output shares the same memory storage as `past`.
        """
        standardized_past = self._convert_to_standard_cache(past, batch_size=len(beam_idx))

        # Get a copy of `beam_idx` on all the devices where we need those indices.
        device_to_beam_idx = {
            past_state.device: beam_idx.to(past_state.device) for layer_past in past for past_state in layer_past
        }
        reordered_past = tuple(
            (
                layer_past[0].index_select(0, device_to_beam_idx[layer_past[0].device]),
                layer_past[1].index_select(0, device_to_beam_idx[layer_past[0].device]),
            )
            for layer_past in standardized_past
        )
        return self._convert_to_bloom_cache(reordered_past)


@add_start_docstrings(
    """
    The Bloom Model transformer with a sequence classification head on top (linear layer).

    [`BloomForSequenceClassification`] uses the last token in order to do the classification, as other causal models
    (e.g. GPT-1) do.

    Since it does classification on the last token, it requires to know the position of the last token. If a
    `pad_token_id` is defined in the configuration, it finds the last token that is not a padding token in each row. If
    no `pad_token_id` is defined, it simply takes the last value in each row of the batch. Since it cannot guess the
    padding tokens when `inputs_embeds` are passed instead of `input_ids`, it does the same (take the last value in
    each row of the batch).
    """,
    BLOOM_START_DOCSTRING,
)
class BloomForSequenceClassification(BloomPreTrainedModel):
    def __init__(self, config: BloomConfig):
        super().__init__(config)
        self.num_labels = config.num_labels
        self.transformer = BloomModel(config)
        self.score = nn.Linear(config.hidden_size, config.num_labels, bias=False)

        # Initialize weights and apply final processing
        self.post_init()

    @add_start_docstrings_to_model_forward(BLOOM_INPUTS_DOCSTRING)
    @add_code_sample_docstrings(
        checkpoint=_CHECKPOINT_FOR_DOC,
        output_type=SequenceClassifierOutputWithPast,
        config_class=_CONFIG_FOR_DOC,
    )
    def forward(
        self,
        input_ids: Optional[torch.LongTensor] = None,
        past_key_values: Optional[Tuple[Tuple[torch.Tensor, torch.Tensor], ...]] = None,
        attention_mask: Optional[torch.Tensor] = None,
        head_mask: Optional[torch.Tensor] = None,
        inputs_embeds: Optional[torch.Tensor] = None,
        labels: Optional[torch.Tensor] = None,
        use_cache: Optional[bool] = None,
        output_attentions: Optional[bool] = None,
        output_hidden_states: Optional[bool] = None,
        return_dict: Optional[bool] = None,
        **deprecated_arguments,
    ) -> Union[Tuple[torch.Tensor], SequenceClassifierOutputWithPast]:
        r"""
        labels (`torch.LongTensor` of shape `(batch_size,)`, *optional*):
            Labels for computing the sequence classification/regression loss. Indices should be in `[0, ...,
            config.num_labels - 1]`. If `config.num_labels == 1` a regression loss is computed (Mean-Square loss), If
            `config.num_labels > 1` a classification loss is computed (Cross-Entropy).
        """
        if deprecated_arguments.pop("position_ids", False) is not False:
            # `position_ids` could have been `torch.Tensor` or `None` so defaulting pop to `False` allows to detect if users were passing explicitly `None`
            warnings.warn(
                "`position_ids` have no functionality in BLOOM and will be removed in v5.0.0. You can safely ignore"
                " passing `position_ids`.",
                FutureWarning,
            )
        if len(deprecated_arguments) > 0:
            raise ValueError(f"Got unexpected arguments: {deprecated_arguments}")

        return_dict = return_dict if return_dict is not None else self.config.use_return_dict

        transformer_outputs = self.transformer(
            input_ids,
            past_key_values=past_key_values,
            attention_mask=attention_mask,
            head_mask=head_mask,
            inputs_embeds=inputs_embeds,
            use_cache=use_cache,
            output_attentions=output_attentions,
            output_hidden_states=output_hidden_states,
            return_dict=return_dict,
        )

        hidden_states = transformer_outputs[0]
        logits = self.score(hidden_states)

        if input_ids is not None:
            batch_size = input_ids.shape[0]
        else:
            batch_size = inputs_embeds.shape[0]

        if self.config.pad_token_id is None and batch_size != 1:
            raise ValueError("Cannot handle batch sizes > 1 if no padding token is defined.")
        if self.config.pad_token_id is None:
            sequence_lengths = -1
        else:
            if input_ids is not None:
                sequence_lengths = (torch.ne(input_ids, self.config.pad_token_id).sum(-1) - 1).to(logits.device)
            else:
                sequence_lengths = -1
                logger.warning(
                    f"{self.__class__.__name__} will not detect padding tokens in `inputs_embeds`. Results may be "
                    "unexpected if using padding tokens in conjunction with `inputs_embeds.`"
                )

        pooled_logits = logits[torch.arange(batch_size, device=logits.device), sequence_lengths]

        loss = None
        if labels is not None:
            if self.config.problem_type is None:
                if self.num_labels == 1:
                    self.config.problem_type = "regression"
                elif self.num_labels > 1 and (labels.dtype == torch.long or labels.dtype == torch.int):
                    self.config.problem_type = "single_label_classification"
                else:
                    self.config.problem_type = "multi_label_classification"

            if self.config.problem_type == "regression":
                loss_fct = MSELoss()
                if self.num_labels == 1:
                    loss = loss_fct(pooled_logits.squeeze(), labels.squeeze())
                else:
                    loss = loss_fct(pooled_logits, labels)
            elif self.config.problem_type == "single_label_classification":
                loss_fct = CrossEntropyLoss()
                loss = loss_fct(pooled_logits, labels)
            elif self.config.problem_type == "multi_label_classification":
                loss_fct = BCEWithLogitsLoss()
                loss = loss_fct(pooled_logits, labels)
        if not return_dict:
            output = (pooled_logits,) + transformer_outputs[1:]
            return ((loss,) + output) if loss is not None else output

        return SequenceClassifierOutputWithPast(
            loss=loss,
            logits=pooled_logits,
            past_key_values=transformer_outputs.past_key_values,
            hidden_states=transformer_outputs.hidden_states,
            attentions=transformer_outputs.attentions,
        )


@add_start_docstrings(
    """
    Bloom Model with a token classification head on top (a linear layer on top of the hidden-states output) e.g. for
    Named-Entity-Recognition (NER) tasks.
    """,
    BLOOM_START_DOCSTRING,
)
class BloomForTokenClassification(BloomPreTrainedModel):
    def __init__(self, config: BloomConfig):
        super().__init__(config)
        self.num_labels = config.num_labels

        self.transformer = BloomModel(config)
        if hasattr(config, "classifier_dropout") and config.classifier_dropout is not None:
            classifier_dropout = config.classifier_dropout
        elif hasattr(config, "hidden_dropout") and config.hidden_dropout is not None:
            classifier_dropout = config.hidden_dropout
        else:
            classifier_dropout = 0.1
        self.dropout = nn.Dropout(classifier_dropout)
        self.classifier = nn.Linear(config.hidden_size, config.num_labels)

        # Initialize weights and apply final processing
        self.post_init()

    @add_start_docstrings_to_model_forward(BLOOM_INPUTS_DOCSTRING)
    @add_code_sample_docstrings(
        checkpoint=_CHECKPOINT_FOR_DOC,
        output_type=TokenClassifierOutput,
        config_class=_CONFIG_FOR_DOC,
    )
    def forward(
        self,
        input_ids: Optional[torch.LongTensor] = None,
        past_key_values: Optional[Tuple[Tuple[torch.Tensor, torch.Tensor], ...]] = None,
        attention_mask: Optional[torch.Tensor] = None,
        head_mask: Optional[torch.Tensor] = None,
        inputs_embeds: Optional[torch.Tensor] = None,
        labels: Optional[torch.Tensor] = None,
        use_cache: Optional[bool] = None,
        output_attentions: Optional[bool] = None,
        output_hidden_states: Optional[bool] = None,
        return_dict: Optional[bool] = None,
        **deprecated_arguments,
    ) -> Union[Tuple[torch.Tensor], TokenClassifierOutput]:
        r"""
        labels (`torch.LongTensor` of shape `(batch_size,)`, *optional*):
            Labels for computing the sequence classification/regression loss. Indices should be in `[0, ...,
            config.num_labels - 1]`. If `config.num_labels == 1` a regression loss is computed (Mean-Square loss), If
            `config.num_labels > 1` a classification loss is computed (Cross-Entropy).
        """
        if deprecated_arguments.pop("position_ids", False) is not False:
            # `position_ids` could have been `torch.Tensor` or `None` so defaulting pop to `False` allows to detect if users were passing explicitly `None`
            warnings.warn(
                "`position_ids` have no functionality in BLOOM and will be removed in v5.0.0. You can safely ignore"
                " passing `position_ids`.",
                FutureWarning,
            )
        if len(deprecated_arguments) > 0:
            raise ValueError(f"Got unexpected arguments: {deprecated_arguments}")

        return_dict = return_dict if return_dict is not None else self.config.use_return_dict

        transformer_outputs = self.transformer(
            input_ids,
            past_key_values=past_key_values,
            attention_mask=attention_mask,
            head_mask=head_mask,
            inputs_embeds=inputs_embeds,
            use_cache=use_cache,
            output_attentions=output_attentions,
            output_hidden_states=output_hidden_states,
            return_dict=return_dict,
        )

        hidden_states = transformer_outputs[0]
        hidden_states = self.dropout(hidden_states)
        logits = self.classifier(hidden_states)

        loss = None
        if labels is not None:
            # move labels to correct device to enable model parallelism
            labels = labels.to(logits.device)
            batch_size, seq_length = labels.shape
            loss_fct = CrossEntropyLoss()
            loss = loss_fct(
                logits.view(batch_size * seq_length, self.num_labels), labels.view(batch_size * seq_length)
            )

        if not return_dict:
            output = (logits,) + transformer_outputs[2:]
            return ((loss,) + output) if loss is not None else output

        return TokenClassifierOutput(
            loss=loss,
            logits=logits,
            hidden_states=transformer_outputs.hidden_states,
            attentions=transformer_outputs.attentions,
        )


@add_start_docstrings(
    """
    The BLOOM Model transformer with a span classification head on top for extractive question-answering tasks like
    SQuAD (a linear layers on top of the hidden-states output to compute `span start logits` and `span end logits`).
    """,
    BLOOM_START_DOCSTRING,
)
class BloomForQuestionAnswering(BloomPreTrainedModel):
    def __init__(self, config):
        super().__init__(config)
        self.transformer = BloomModel(config)
        self.qa_outputs = nn.Linear(config.hidden_size, 2)

        # Initialize weights and apply final processing
        self.post_init()

    @add_start_docstrings_to_model_forward(BLOOM_INPUTS_DOCSTRING.format("batch_size, sequence_length"))
    def forward(
        self,
        input_ids: Optional[torch.LongTensor] = None,
        attention_mask: Optional[torch.FloatTensor] = None,
        position_ids: Optional[torch.LongTensor] = None,
        head_mask: Optional[torch.FloatTensor] = None,
        inputs_embeds: Optional[torch.FloatTensor] = None,
        start_positions: Optional[torch.LongTensor] = None,
        end_positions: Optional[torch.LongTensor] = None,
        output_attentions: Optional[bool] = None,
        output_hidden_states: Optional[bool] = None,
        return_dict: Optional[bool] = None,
    ) -> Union[Tuple, QuestionAnsweringModelOutput]:
        r"""
        start_positions (`torch.LongTensor` of shape `(batch_size,)`, *optional*):
            Labels for position (index) of the start of the labelled span for computing the token classification loss.
            Positions are clamped to the length of the sequence (`sequence_length`). Position outside of the sequence
            are not taken into account for computing the loss.
        end_positions (`torch.LongTensor` of shape `(batch_size,)`, *optional*):
            Labels for position (index) of the end of the labelled span for computing the token classification loss.
            Positions are clamped to the length of the sequence (`sequence_length`). Position outside of the sequence
            are not taken into account for computing the loss.
        """
        return_dict = return_dict if return_dict is not None else self.config.use_return_dict

        outputs = self.transformer(
            input_ids,
            attention_mask=attention_mask,
            position_ids=position_ids,
            head_mask=head_mask,
            inputs_embeds=inputs_embeds,
            output_attentions=output_attentions,
            output_hidden_states=output_hidden_states,
            return_dict=return_dict,
        )

        sequence_output = outputs[0]

        logits = self.qa_outputs(sequence_output)
        start_logits, end_logits = logits.split(1, dim=-1)
        start_logits = start_logits.squeeze(-1).contiguous()
        end_logits = end_logits.squeeze(-1).contiguous()

        total_loss = None
        if start_positions is not None and end_positions is not None:
            # If we are on multi-GPU, split add a dimension
            if len(start_positions.size()) > 1:
                start_positions = start_positions.squeeze(-1)
            if len(end_positions.size()) > 1:
                end_positions = end_positions.squeeze(-1)
            # sometimes the start/end positions are outside our model inputs, we ignore these terms
            ignored_index = start_logits.size(1)
            start_positions = start_positions.clamp(0, ignored_index)
            end_positions = end_positions.clamp(0, ignored_index)

            loss_fct = CrossEntropyLoss(ignore_index=ignored_index)
            start_loss = loss_fct(start_logits, start_positions)
            end_loss = loss_fct(end_logits, end_positions)
            total_loss = (start_loss + end_loss) / 2

        if not return_dict:
            output = (start_logits, end_logits) + outputs[2:]
            return ((total_loss,) + output) if total_loss is not None else output

        return QuestionAnsweringModelOutput(
            loss=total_loss,
            start_logits=start_logits,
            end_logits=end_logits,
            hidden_states=outputs.hidden_states,
            attentions=outputs.attentions,
        )<|MERGE_RESOLUTION|>--- conflicted
+++ resolved
@@ -775,17 +775,10 @@
         else:
             attention_mask = attention_mask.to(hidden_states.device)
 
-<<<<<<< HEAD
-        if hasattr(self, "graph_tokens"):
-            assert input_ids.shape == attention_mask.shape
-            edge_sequences = [
-                extract_edge_sequence(t_ids.tolist(), self.graph_tokens) for t_ids in input_ids
-=======
         if hasattr(self, "graph_token_ids"):
             assert input_ids.shape == attention_mask.shape
             edge_sequences = [
                 extract_edge_sequence(t_ids.tolist(), self.graph_token_ids) for t_ids in input_ids
->>>>>>> 621f6a64
             ]
             if self.message_passing_type == 'nodes':
                 get_matrices = GatedCausalMessagePassingLayer.build_node_information_passing
@@ -833,11 +826,7 @@
                 )
 
             hidden_states = outputs[0]
-<<<<<<< HEAD
-            if i <= self.num_gnn_layers and hasattr(self, 'graph_tokens'):
-=======
             if hasattr(self, 'graph_token_ids') and i < self.num_gnn_layers:
->>>>>>> 621f6a64
                 hidden_states = self.graph_information_passing_layers[i](
                     hidden_states,
                     message_passing_dicts
