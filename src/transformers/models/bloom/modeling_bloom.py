--- conflicted
+++ resolved
@@ -37,12 +37,7 @@
 from .configuration_bloom import BloomConfig
 from .desequence_graph_ids import extract_edge_sequence, SequenceElement
 from .permutation_invariant_positions import build_alibi_tensor
-<<<<<<< HEAD
 from .causal_message_passing import GatedGraphCrossAttentionLayer
-=======
-from .causal_message_passing import build_message_passing_matrices, CausalMessagePassingLayer
->>>>>>> 844767b6
-
 
 logger = logging.get_logger(__name__)
 
@@ -589,13 +584,8 @@
         self.embed_dim = config.hidden_size
         self.num_heads = config.n_head
         self.graph_tokens = {}
-<<<<<<< HEAD
         self.position_type = 'normal'
-=======
-        self.position_type = "normal"
-        self.message_passing_type = "none"
-
->>>>>>> 844767b6
+
         # Embedding + LN Embedding
         self.word_embeddings = nn.Embedding(config.vocab_size, self.embed_dim)
         self.word_embeddings_layernorm = LayerNorm(self.embed_dim, eps=config.layer_norm_epsilon)
@@ -657,19 +647,12 @@
     def set_input_embeddings(self, new_embeddings: torch.Tensor):
         self.word_embeddings = new_embeddings
 
-<<<<<<< HEAD
     def init_graph_information_passing(self, gnn_type: str, element_type: str):
         assert element_type in ['nodes', 'edges'], 'unsupported message passing type'
         self.message_passing_type = element_type
         self.graph_information_passing_layers = torch.nn.ModuleList([
             GatedGraphCrossAttentionLayer(gnn_type, self.config.hidden_size)
             for _ in range(self.config.n_layer - 1)
-=======
-    def init_message_passing(self, gnn_type: str):
-        self.causal_gnn_layers = torch.nn.ModuleList(
-            [CausalMessagePassingLayer(gnn_type, self.config.hidden_size)
-             for _ in range(self.config.n_layer)
->>>>>>> 844767b6
         ])
 
     @add_start_docstrings_to_model_forward(BLOOM_INPUTS_DOCSTRING)
@@ -810,17 +793,8 @@
                 )
 
             hidden_states = outputs[0]
-            if (
-                i != len(self.h) - 1
-<<<<<<< HEAD
-                and hasattr(self, 'message_passing_type')
-            ):
+            if i != len(self.h) - 1 and hasattr(self, 'message_passing_type'):
                 hidden_states = self.graph_information_passing_layers[i](
-=======
-                and self.message_passing_type != 'none'
-            ):
-                hidden_states = self.causal_gnn_layers[i](
->>>>>>> 844767b6
                     hidden_states,
                     message_passing_dicts
                 )
