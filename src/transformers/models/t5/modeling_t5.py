# coding=utf-8
# Copyright 2018 Mesh TensorFlow authors, T5 Authors and HuggingFace Inc. team.
#
# Licensed under the Apache License, Version 2.0 (the "License");
# you may not use this file except in compliance with the License.
# You may obtain a copy of the License at
#
#     http://www.apache.org/licenses/LICENSE-2.0
#
# Unless required by applicable law or agreed to in writing, software
# distributed under the License is distributed on an "AS IS" BASIS,
# WITHOUT WARRANTIES OR CONDITIONS OF ANY KIND, either express or implied.
# See the License for the specific language governing permissions and
# limitations under the License.
""" PyTorch T5 model."""


import copy
import math
import os
import warnings
<<<<<<< HEAD
from typing import Dict, List, Optional, Tuple, Union
=======
from typing import Dict, Optional, Tuple, Union
>>>>>>> 621f6a64

import torch
from torch import nn
from torch.nn import BCEWithLogitsLoss, CrossEntropyLoss, MSELoss
from torch.utils.checkpoint import checkpoint

from ...activations import ACT2FN
from ...modeling_outputs import (
    BaseModelOutput,
    BaseModelOutputWithPastAndCrossAttentions,
    Seq2SeqLMOutput,
    Seq2SeqModelOutput,
    Seq2SeqQuestionAnsweringModelOutput,
    Seq2SeqSequenceClassifierOutput,
)
from ...modeling_utils import PreTrainedModel
from ...pytorch_utils import ALL_LAYERNORM_LAYERS, find_pruneable_heads_and_indices, prune_linear_layer
from ...utils import (
    DUMMY_INPUTS,
    DUMMY_MASK,
    add_start_docstrings,
    add_start_docstrings_to_model_forward,
    is_torch_fx_proxy,
    logging,
    replace_return_docstrings,
)
from ...utils.model_parallel_utils import assert_device_map, get_device_map
from .configuration_t5 import T5Config

from ..processing_graphs_within_model.desequence_graph_ids import extract_edge_sequence
from ..processing_graphs_within_model.causal_message_passing import GatedCausalMessagePassingLayer

logger = logging.get_logger(__name__)

_CONFIG_FOR_DOC = "T5Config"
_CHECKPOINT_FOR_DOC = "t5-small"

####################################################
# This dict contains ids and associated url
# for the pretrained weights provided with the models
####################################################
T5_PRETRAINED_MODEL_ARCHIVE_LIST = [
    "t5-small",
    "t5-base",
    "t5-large",
    "t5-3b",
    "t5-11b",
    # See all T5 models at https://huggingface.co/models?filter=t5
]


####################################################
# This is a conversion method from TF 1.0 to PyTorch
# More details: https://medium.com/huggingface/from-tensorflow-to-pytorch-265f40ef2a28
####################################################
def load_tf_weights_in_t5(model, config, tf_checkpoint_path):
    """Load tf checkpoints in a pytorch model."""
    try:
        import re

        import numpy as np
        import tensorflow as tf
    except ImportError:
        logger.error(
            "Loading a TensorFlow model in PyTorch, requires TensorFlow to be installed. Please see "
            "https://www.tensorflow.org/install/ for installation instructions."
        )
        raise
    tf_path = os.path.abspath(tf_checkpoint_path)
    logger.info(f"Converting TensorFlow checkpoint from {tf_path}")
    # Load weights from TF model
    init_vars = tf.train.list_variables(tf_path)
    names = []
    tf_weights = {}
    for name, shape in init_vars:
        logger.info(f"Loading TF weight {name} with shape {shape}")
        array = tf.train.load_variable(tf_path, name)
        names.append(name)
        tf_weights[name] = array

    for txt_name in names:
        name = txt_name.split("/")
        # adam_v and adam_m are variables used in AdamWeightDecayOptimizer to calculated m and v
        # which are not required for using pretrained model
        if any(
            n in ["adam_v", "adam_m", "AdamWeightDecayOptimizer", "AdamWeightDecayOptimizer_1", "global_step"]
            for n in name
        ):
            logger.info(f"Skipping {'/'.join(name)}")
            tf_weights.pop(txt_name, None)
            continue
        if "_slot_" in name[-1]:
            logger.info(f"Skipping {'/'.join(name)}")
            tf_weights.pop(txt_name, None)
            continue
        pointer = model
        array = tf_weights[txt_name]

        for m_name in name:
            if re.fullmatch(r"[A-Za-z]+_\d+", m_name):
                scope_names = re.split(r"_(\d+)", m_name)
            else:
                scope_names = [m_name]
            if scope_names[0] in ["kernel", "scale", "embedding"]:
                pointer = getattr(pointer, "weight")
            elif scope_names[0] == "self_attention":
                pointer = getattr(pointer, "layer")
                pointer = pointer[0]
            elif scope_names[0] == "enc_dec_attention":
                pointer = getattr(pointer, "layer")
                pointer = pointer[1]
            elif scope_names[0] == "dense_relu_dense":
                pointer = getattr(pointer, "layer")
                pointer = pointer[2]
            elif scope_names[0] == "rms_norm":
                if hasattr(pointer, "layer_norm"):
                    pointer = getattr(pointer, "layer_norm")
                elif hasattr(pointer, "final_layer_norm"):
                    pointer = getattr(pointer, "final_layer_norm")
            elif scope_names[0] == "scale":
                pointer = getattr(pointer, "weight")
            elif scope_names[0] == "output_bias" or scope_names[0] == "beta":
                pointer = getattr(pointer, "bias")
            elif scope_names[0] == "squad":
                pointer = getattr(pointer, "classifier")
            elif scope_names[0] == "decoder" and name[1] == "logits":
                continue
            elif scope_names[0] == "logits":
                pointer = getattr(pointer, "lm_head")
            elif scope_names[0] == "wi" and len(scope_names) > 1 and scope_names[1].isdigit():
                pointer = getattr(pointer, f"wi_{scope_names[1]}")
                continue
            else:
                try:
                    pointer = getattr(pointer, scope_names[0])
                except AttributeError:
                    logger.info(f"Skipping {'/'.join(name)}")
                    continue
            if len(scope_names) >= 2:
                num = int(scope_names[1])
                pointer = pointer[num]
        if scope_names[0] not in ["kernel", "scale", "embedding"]:
            pointer = getattr(pointer, "weight")
        if scope_names[0] != "embedding":
            logger.info(f"Transposing numpy weight of shape {array.shape} for {name}")
            array = np.transpose(array)
        try:
            if pointer.shape != array.shape:
                raise ValueError(f"Pointer shape {pointer.shape} and array shape {array.shape} mismatched")
        except AssertionError as e:
            e.args += (pointer.shape, array.shape)
            raise
        logger.info(f"Initialize PyTorch weight {name}")
        pointer.data = torch.from_numpy(array.astype(np.float32))
        tf_weights.pop(txt_name, None)

    logger.info(f"Weights not copied to PyTorch model: {', '.join(tf_weights.keys())}.")
    return model


####################################################
# PyTorch Models are constructed by sub-classing
# - torch.nn.Module for the layers and
# - PreTrainedModel for the models (it-self a sub-class of nn.Module)
####################################################
PARALLELIZE_DOCSTRING = r"""
    This is an experimental feature and is a subject to change at a moment's notice.

    Uses a device map to distribute attention modules of the model across several devices. If no device map is given,
    it will evenly distribute blocks across all devices.

    Args:
        device_map (`Dict[int, list]`, optional, defaults to None):
            A dictionary that maps attention modules to devices. Note that the embedding module and LMHead are always
            automatically mapped to the first device (for esoteric reasons). That means that the first device should
            have fewer attention modules mapped to it than other devices. For reference, the t5 models have the
            following number of attention modules:

                - t5-small: 6
                - t5-base: 12
                - t5-large: 24
                - t5-3b: 24
                - t5-11b: 24

    Example:

    ```python
    # Here is an example of a device map on a machine with 4 GPUs using t5-3b, which has a total of 24 attention modules:
    model = T5ForConditionalGeneration.from_pretrained("t5-3b")
    device_map = {
        0: [0, 1, 2],
        1: [3, 4, 5, 6, 7, 8, 9],
        2: [10, 11, 12, 13, 14, 15, 16],
        3: [17, 18, 19, 20, 21, 22, 23],
    }
    model.parallelize(device_map)
    ```
"""
DEPARALLELIZE_DOCSTRING = r"""
    Moves the model to cpu from a model parallel state.

    Example:

    ```python
    # On a 4 GPU machine with t5-3b:
    model = T5ForConditionalGeneration.from_pretrained("t5-3b")
    device_map = {
        0: [0, 1, 2],
        1: [3, 4, 5, 6, 7, 8, 9],
        2: [10, 11, 12, 13, 14, 15, 16],
        3: [17, 18, 19, 20, 21, 22, 23],
    }
    model.parallelize(device_map)  # Splits the model across several devices
    model.deparallelize()  # Put the model back on cpu and cleans memory by calling torch.cuda.empty_cache()
    ```
"""


class T5LayerNorm(nn.Module):
    def __init__(self, hidden_size, eps=1e-6):
        """
        Construct a layernorm module in the T5 style. No bias and no subtraction of mean.
        """
        super().__init__()
        self.weight = nn.Parameter(torch.ones(hidden_size))
        self.variance_epsilon = eps

    def forward(self, hidden_states):
        # T5 uses a layer_norm which only scales and doesn't shift, which is also known as Root Mean
        # Square Layer Normalization https://arxiv.org/abs/1910.07467 thus varience is calculated
        # w/o mean and there is no bias. Additionally we want to make sure that the accumulation for
        # half-precision inputs is done in fp32

        variance = hidden_states.to(torch.float32).pow(2).mean(-1, keepdim=True)
        hidden_states = hidden_states * torch.rsqrt(variance + self.variance_epsilon)

        # convert into half-precision if necessary
        if self.weight.dtype in [torch.float16, torch.bfloat16]:
            hidden_states = hidden_states.to(self.weight.dtype)

        return self.weight * hidden_states


try:
    from apex.normalization import FusedRMSNorm

    T5LayerNorm = FusedRMSNorm  # noqa

    logger.info("Discovered apex.normalization.FusedRMSNorm - will use it instead of T5LayerNorm")
except ImportError:
    # using the normal T5LayerNorm
    pass
except Exception:
    logger.warning("discovered apex but it failed to load, falling back to T5LayerNorm")
    pass

ALL_LAYERNORM_LAYERS.append(T5LayerNorm)


class T5DenseActDense(nn.Module):
    def __init__(self, config: T5Config):
        super().__init__()
        self.wi = nn.Linear(config.d_model, config.d_ff, bias=False)
        self.wo = nn.Linear(config.d_ff, config.d_model, bias=False)
        self.dropout = nn.Dropout(config.dropout_rate)
        self.act = ACT2FN[config.dense_act_fn]

    def forward(self, hidden_states):
        hidden_states = self.wi(hidden_states)
        hidden_states = self.act(hidden_states)
        hidden_states = self.dropout(hidden_states)
        if (
            isinstance(self.wo.weight, torch.Tensor)
            and hidden_states.dtype != self.wo.weight.dtype
            and self.wo.weight.dtype != torch.int8
        ):
            hidden_states = hidden_states.to(self.wo.weight.dtype)
        hidden_states = self.wo(hidden_states)
        return hidden_states


class T5DenseGatedActDense(nn.Module):
    def __init__(self, config: T5Config):
        super().__init__()
        self.wi_0 = nn.Linear(config.d_model, config.d_ff, bias=False)
        self.wi_1 = nn.Linear(config.d_model, config.d_ff, bias=False)
        self.wo = nn.Linear(config.d_ff, config.d_model, bias=False)
        self.dropout = nn.Dropout(config.dropout_rate)
        self.act = ACT2FN[config.dense_act_fn]

    def forward(self, hidden_states):
        hidden_gelu = self.act(self.wi_0(hidden_states))
        hidden_linear = self.wi_1(hidden_states)
        hidden_states = hidden_gelu * hidden_linear
        hidden_states = self.dropout(hidden_states)

        # To make 8bit quantization work for google/flan-t5-xxl, self.wo is kept in float32.
        # See https://github.com/huggingface/transformers/issues/20287
        # we also make sure the weights are not in `int8` in case users will force `_keep_in_fp32_modules` to be `None``
        if (
            isinstance(self.wo.weight, torch.Tensor)
            and hidden_states.dtype != self.wo.weight.dtype
            and self.wo.weight.dtype != torch.int8
        ):
            hidden_states = hidden_states.to(self.wo.weight.dtype)

        hidden_states = self.wo(hidden_states)
        return hidden_states


class T5LayerFF(nn.Module):
    def __init__(self, config: T5Config):
        super().__init__()
        if config.is_gated_act:
            self.DenseReluDense = T5DenseGatedActDense(config)
        else:
            self.DenseReluDense = T5DenseActDense(config)

        self.layer_norm = T5LayerNorm(config.d_model, eps=config.layer_norm_epsilon)
        self.dropout = nn.Dropout(config.dropout_rate)

    def forward(self, hidden_states):
        forwarded_states = self.layer_norm(hidden_states)
        forwarded_states = self.DenseReluDense(forwarded_states)
        hidden_states = hidden_states + self.dropout(forwarded_states)
        return hidden_states


class T5Attention(nn.Module):
    def __init__(self, config: T5Config, has_relative_attention_bias=False):
        super().__init__()
        self.is_decoder = config.is_decoder
        self.has_relative_attention_bias = has_relative_attention_bias
        self.relative_attention_num_buckets = config.relative_attention_num_buckets
        self.relative_attention_max_distance = config.relative_attention_max_distance
        self.d_model = config.d_model
        self.key_value_proj_dim = config.d_kv
        self.n_heads = config.num_heads
        self.dropout = config.dropout_rate
        self.inner_dim = self.n_heads * self.key_value_proj_dim

        # Mesh TensorFlow initialization to avoid scaling before softmax
        self.q = nn.Linear(self.d_model, self.inner_dim, bias=False)
        self.k = nn.Linear(self.d_model, self.inner_dim, bias=False)
        self.v = nn.Linear(self.d_model, self.inner_dim, bias=False)
        self.o = nn.Linear(self.inner_dim, self.d_model, bias=False)

        if self.has_relative_attention_bias:
            self.relative_attention_bias = nn.Embedding(self.relative_attention_num_buckets, self.n_heads)
        self.pruned_heads = set()
        self.gradient_checkpointing = False

    def prune_heads(self, heads):
        if len(heads) == 0:
            return
        heads, index = find_pruneable_heads_and_indices(
            heads, self.n_heads, self.key_value_proj_dim, self.pruned_heads
        )
        # Prune linear layers
        self.q = prune_linear_layer(self.q, index)
        self.k = prune_linear_layer(self.k, index)
        self.v = prune_linear_layer(self.v, index)
        self.o = prune_linear_layer(self.o, index, dim=1)
        # Update hyper params
        self.n_heads = self.n_heads - len(heads)
        self.inner_dim = self.key_value_proj_dim * self.n_heads
        self.pruned_heads = self.pruned_heads.union(heads)

    @staticmethod
    def _relative_position_bucket(relative_position, bidirectional=True, num_buckets=32, max_distance=128):
        """
        Adapted from Mesh Tensorflow:
        https://github.com/tensorflow/mesh/blob/0cb87fe07da627bf0b7e60475d59f95ed6b5be3d/mesh_tensorflow/transformer/transformer_layers.py#L593

        Translate relative position to a bucket number for relative attention. The relative position is defined as
        memory_position - query_position, i.e. the distance in tokens from the attending position to the attended-to
        position. If bidirectional=False, then positive relative positions are invalid. We use smaller buckets for
        small absolute relative_position and larger buckets for larger absolute relative_positions. All relative
        positions >=max_distance map to the same bucket. All relative positions <=-max_distance map to the same bucket.
        This should allow for more graceful generalization to longer sequences than the model has been trained on

        Args:
            relative_position: an int32 Tensor
            bidirectional: a boolean - whether the attention is bidirectional
            num_buckets: an integer
            max_distance: an integer

        Returns:
            a Tensor with the same shape as relative_position, containing int32 values in the range [0, num_buckets)
        """
        relative_buckets = 0
        if bidirectional:
            num_buckets //= 2
            relative_buckets += (relative_position > 0).to(torch.long) * num_buckets
            relative_position = torch.abs(relative_position)
        else:
            relative_position = -torch.min(relative_position, torch.zeros_like(relative_position))
        # now relative_position is in the range [0, inf)

        # half of the buckets are for exact increments in positions
        max_exact = num_buckets // 2
        is_small = relative_position < max_exact

        # The other half of the buckets are for logarithmically bigger bins in positions up to max_distance
        relative_position_if_large = max_exact + (
            torch.log(relative_position.float() / max_exact)
            / math.log(max_distance / max_exact)
            * (num_buckets - max_exact)
        ).to(torch.long)
        relative_position_if_large = torch.min(
            relative_position_if_large, torch.full_like(relative_position_if_large, num_buckets - 1)
        )

        relative_buckets += torch.where(is_small, relative_position, relative_position_if_large)
        return relative_buckets

    def compute_bias(self, query_length, key_length, device=None):
        """Compute binned relative position bias"""
        if device is None:
            device = self.relative_attention_bias.weight.device
        context_position = torch.arange(query_length, dtype=torch.long, device=device)[:, None]
        memory_position = torch.arange(key_length, dtype=torch.long, device=device)[None, :]
        relative_position = memory_position - context_position  # shape (query_length, key_length)
        relative_position_bucket = self._relative_position_bucket(
            relative_position,  # shape (query_length, key_length)
            bidirectional=(not self.is_decoder),
            num_buckets=self.relative_attention_num_buckets,
            max_distance=self.relative_attention_max_distance,
        )
        values = self.relative_attention_bias(relative_position_bucket)  # shape (query_length, key_length, num_heads)
        values = values.permute([2, 0, 1]).unsqueeze(0)  # shape (1, num_heads, query_length, key_length)
        return values

    def forward(
        self,
        hidden_states,
        mask=None,
        key_value_states=None,
        position_bias=None,
        past_key_value=None,
        layer_head_mask=None,
        query_length=None,
        use_cache=False,
        output_attentions=False,
    ):
        """
        Self-attention (if key_value_states is None) or attention over source sentence (provided by key_value_states).
        """
        # Input is (batch_size, seq_length, dim)
        # Mask is (batch_size, key_length) (non-causal) or (batch_size, key_length, key_length)
        # past_key_value[0] is (batch_size, n_heads, q_len - 1, dim_per_head)
        batch_size, seq_length = hidden_states.shape[:2]

        real_seq_length = seq_length

        if past_key_value is not None:
            if len(past_key_value) != 2:
                raise ValueError(
                    f"past_key_value should have 2 past states: keys and values. Got { len(past_key_value)} past states"
                )
            real_seq_length += past_key_value[0].shape[2] if query_length is None else query_length

        key_length = real_seq_length if key_value_states is None else key_value_states.shape[1]

        def shape(states):
            """projection"""
            return states.view(batch_size, -1, self.n_heads, self.key_value_proj_dim).transpose(1, 2)

        def unshape(states):
            """reshape"""
            return states.transpose(1, 2).contiguous().view(batch_size, -1, self.inner_dim)

        def project(hidden_states, proj_layer, key_value_states, past_key_value):
            """projects hidden states correctly to key/query states"""
            if key_value_states is None:
                # self-attn
                # (batch_size, n_heads, seq_length, dim_per_head)
                hidden_states = shape(proj_layer(hidden_states))
            elif past_key_value is None:
                # cross-attn
                # (batch_size, n_heads, seq_length, dim_per_head)
                hidden_states = shape(proj_layer(key_value_states))

            if past_key_value is not None:
                if key_value_states is None:
                    # self-attn
                    # (batch_size, n_heads, key_length, dim_per_head)
                    hidden_states = torch.cat([past_key_value, hidden_states], dim=2)
                elif past_key_value.shape[2] != key_value_states.shape[1]:
                    # checking that the `sequence_length` of the `past_key_value` is the same as
                    # the provided `key_value_states` to support prefix tuning
                    # cross-attn
                    # (batch_size, n_heads, seq_length, dim_per_head)
                    hidden_states = shape(proj_layer(key_value_states))
                else:
                    # cross-attn
                    hidden_states = past_key_value
            return hidden_states

        # get query states
        query_states = shape(self.q(hidden_states))  # (batch_size, n_heads, seq_length, dim_per_head)

        # get key/value states
        key_states = project(
            hidden_states, self.k, key_value_states, past_key_value[0] if past_key_value is not None else None
        )
        value_states = project(
            hidden_states, self.v, key_value_states, past_key_value[1] if past_key_value is not None else None
        )

        # compute scores
        scores = torch.matmul(
            query_states, key_states.transpose(3, 2)
        )  # equivalent of torch.einsum("bnqd,bnkd->bnqk", query_states, key_states), compatible with onnx op>9

        if position_bias is None:
            if not self.has_relative_attention_bias:
                position_bias = torch.zeros(
                    (1, self.n_heads, real_seq_length, key_length), device=scores.device, dtype=scores.dtype
                )
                if self.gradient_checkpointing and self.training:
                    position_bias.requires_grad = True
            else:
                position_bias = self.compute_bias(real_seq_length, key_length, device=scores.device)

            # if key and values are already calculated
            # we want only the last query position bias
            if past_key_value is not None:
                position_bias = position_bias[:, :, -hidden_states.size(1) :, :]

            if mask is not None:
                position_bias = position_bias + mask  # (batch_size, n_heads, seq_length, key_length)

        if self.pruned_heads:
            mask = torch.ones(position_bias.shape[1])
            mask[list(self.pruned_heads)] = 0
            position_bias_masked = position_bias[:, mask.bool()]
        else:
            position_bias_masked = position_bias

        scores += position_bias_masked
        attn_weights = nn.functional.softmax(scores.float(), dim=-1).type_as(
            scores
        )  # (batch_size, n_heads, seq_length, key_length)
        attn_weights = nn.functional.dropout(
            attn_weights, p=self.dropout, training=self.training
        )  # (batch_size, n_heads, seq_length, key_length)

        # Mask heads if we want to
        if layer_head_mask is not None:
            attn_weights = attn_weights * layer_head_mask

        attn_output = unshape(torch.matmul(attn_weights, value_states))  # (batch_size, seq_length, dim)
        attn_output = self.o(attn_output)

        present_key_value_state = (key_states, value_states) if (self.is_decoder and use_cache) else None
        outputs = (attn_output,) + (present_key_value_state,) + (position_bias,)

        if output_attentions:
            outputs = outputs + (attn_weights,)
        return outputs


class T5LayerSelfAttention(nn.Module):
    def __init__(self, config, has_relative_attention_bias=False):
        super().__init__()
        self.SelfAttention = T5Attention(config, has_relative_attention_bias=has_relative_attention_bias)
        self.layer_norm = T5LayerNorm(config.d_model, eps=config.layer_norm_epsilon)
        self.dropout = nn.Dropout(config.dropout_rate)

    def forward(
        self,
        hidden_states,
        attention_mask=None,
        position_bias=None,
        layer_head_mask=None,
        past_key_value=None,
        use_cache=False,
        output_attentions=False,
    ):
        normed_hidden_states = self.layer_norm(hidden_states)
        attention_output = self.SelfAttention(
            normed_hidden_states,
            mask=attention_mask,
            position_bias=position_bias,
            layer_head_mask=layer_head_mask,
            past_key_value=past_key_value,
            use_cache=use_cache,
            output_attentions=output_attentions,
        )
        hidden_states = hidden_states + self.dropout(attention_output[0])
        outputs = (hidden_states,) + attention_output[1:]  # add attentions if we output them
        return outputs


class T5LayerCrossAttention(nn.Module):
    def __init__(self, config):
        super().__init__()
        self.EncDecAttention = T5Attention(config, has_relative_attention_bias=False)
        self.layer_norm = T5LayerNorm(config.d_model, eps=config.layer_norm_epsilon)
        self.dropout = nn.Dropout(config.dropout_rate)

    def forward(
        self,
        hidden_states,
        key_value_states,
        attention_mask=None,
        position_bias=None,
        layer_head_mask=None,
        past_key_value=None,
        use_cache=False,
        query_length=None,
        output_attentions=False,
    ):
        normed_hidden_states = self.layer_norm(hidden_states)
        attention_output = self.EncDecAttention(
            normed_hidden_states,
            mask=attention_mask,
            key_value_states=key_value_states,
            position_bias=position_bias,
            layer_head_mask=layer_head_mask,
            past_key_value=past_key_value,
            use_cache=use_cache,
            query_length=query_length,
            output_attentions=output_attentions,
        )
        layer_output = hidden_states + self.dropout(attention_output[0])
        outputs = (layer_output,) + attention_output[1:]  # add attentions if we output them
        return outputs


class T5Block(nn.Module):
    def __init__(self, config, has_relative_attention_bias=False):
        super().__init__()
        self.is_decoder = config.is_decoder
        self.layer = nn.ModuleList()
        self.layer.append(T5LayerSelfAttention(config, has_relative_attention_bias=has_relative_attention_bias))
        if self.is_decoder:
            self.layer.append(T5LayerCrossAttention(config))

        self.layer.append(T5LayerFF(config))

    def forward(
        self,
        hidden_states,
        attention_mask=None,
        position_bias=None,
        encoder_hidden_states=None,
        encoder_attention_mask=None,
        encoder_decoder_position_bias=None,
        layer_head_mask=None,
        cross_attn_layer_head_mask=None,
        past_key_value=None,
        use_cache=False,
        output_attentions=False,
        return_dict=True,
    ):
        if past_key_value is not None:
            if not self.is_decoder:
                logger.warning("`past_key_values` is passed to the encoder. Please make sure this is intended.")
            expected_num_past_key_values = 2 if encoder_hidden_states is None else 4

            if len(past_key_value) != expected_num_past_key_values:
                raise ValueError(
                    f"There should be {expected_num_past_key_values} past states. "
                    f"{'2 (past / key) for cross attention. ' if expected_num_past_key_values == 4 else ''}"
                    f"Got {len(past_key_value)} past key / value states"
                )

            self_attn_past_key_value = past_key_value[:2]
            cross_attn_past_key_value = past_key_value[2:]
        else:
            self_attn_past_key_value, cross_attn_past_key_value = None, None

        self_attention_outputs = self.layer[0](
            hidden_states,
            attention_mask=attention_mask,
            position_bias=position_bias,
            layer_head_mask=layer_head_mask,
            past_key_value=self_attn_past_key_value,
            use_cache=use_cache,
            output_attentions=output_attentions,
        )
        hidden_states, present_key_value_state = self_attention_outputs[:2]
        attention_outputs = self_attention_outputs[2:]  # Keep self-attention outputs and relative position weights

        # clamp inf values to enable fp16 training
        if hidden_states.dtype == torch.float16:
            clamp_value = torch.where(
                torch.isinf(hidden_states).any(),
                torch.finfo(hidden_states.dtype).max - 1000,
                torch.finfo(hidden_states.dtype).max,
            )
            hidden_states = torch.clamp(hidden_states, min=-clamp_value, max=clamp_value)

        do_cross_attention = self.is_decoder and encoder_hidden_states is not None
        if do_cross_attention:
            # the actual query length is unknown for cross attention
            # if using past key value states. Need to inject it here
            if present_key_value_state is not None:
                query_length = present_key_value_state[0].shape[2]
            else:
                query_length = None

            cross_attention_outputs = self.layer[1](
                hidden_states,
                key_value_states=encoder_hidden_states,
                attention_mask=encoder_attention_mask,
                position_bias=encoder_decoder_position_bias,
                layer_head_mask=cross_attn_layer_head_mask,
                past_key_value=cross_attn_past_key_value,
                query_length=query_length,
                use_cache=use_cache,
                output_attentions=output_attentions,
            )
            hidden_states = cross_attention_outputs[0]

            # clamp inf values to enable fp16 training
            if hidden_states.dtype == torch.float16:
                clamp_value = torch.where(
                    torch.isinf(hidden_states).any(),
                    torch.finfo(hidden_states.dtype).max - 1000,
                    torch.finfo(hidden_states.dtype).max,
                )
                hidden_states = torch.clamp(hidden_states, min=-clamp_value, max=clamp_value)

            # Combine self attn and cross attn key value states
            if present_key_value_state is not None:
                present_key_value_state = present_key_value_state + cross_attention_outputs[1]

            # Keep cross-attention outputs and relative position weights
            attention_outputs = attention_outputs + cross_attention_outputs[2:]

        # Apply Feed Forward layer
        hidden_states = self.layer[-1](hidden_states)

        # clamp inf values to enable fp16 training
        if hidden_states.dtype == torch.float16:
            clamp_value = torch.where(
                torch.isinf(hidden_states).any(),
                torch.finfo(hidden_states.dtype).max - 1000,
                torch.finfo(hidden_states.dtype).max,
            )
            hidden_states = torch.clamp(hidden_states, min=-clamp_value, max=clamp_value)

        outputs = (hidden_states,)

        if use_cache:
            outputs = outputs + (present_key_value_state,) + attention_outputs
        else:
            outputs = outputs + attention_outputs

        return outputs  # hidden-states, present_key_value_states, (self-attention position bias), (self-attention weights), (cross-attention position bias), (cross-attention weights)


class T5ClassificationHead(nn.Module):
    """Head for sentence-level classification tasks."""

    def __init__(self, config: T5Config):
        super().__init__()
        self.dense = nn.Linear(config.d_model, config.d_model)
        self.dropout = nn.Dropout(p=config.classifier_dropout)
        self.out_proj = nn.Linear(config.d_model, config.num_labels)

    def forward(self, hidden_states: torch.Tensor) -> torch.Tensor:
        hidden_states = self.dropout(hidden_states)
        hidden_states = self.dense(hidden_states)
        hidden_states = torch.tanh(hidden_states)
        hidden_states = self.dropout(hidden_states)
        hidden_states = self.out_proj(hidden_states)
        return hidden_states


class T5PreTrainedModel(PreTrainedModel):
    """
    An abstract class to handle weights initialization and a simple interface for downloading and loading pretrained
    models.
    """

    config_class = T5Config
    load_tf_weights = load_tf_weights_in_t5
    base_model_prefix = "transformer"
    is_parallelizable = True
    supports_gradient_checkpointing = True
    _no_split_modules = ["T5Block"]
    _keep_in_fp32_modules = ["wo"]

    @property
    def dummy_inputs(self):
        input_ids = torch.tensor(DUMMY_INPUTS)
        input_mask = torch.tensor(DUMMY_MASK)
        dummy_inputs = {
            "decoder_input_ids": input_ids,
            "input_ids": input_ids,
            "decoder_attention_mask": input_mask,
        }
        return dummy_inputs

    def _init_weights(self, module):
        """Initialize the weights"""
        factor = self.config.initializer_factor  # Used for testing weights initialization
        if isinstance(module, T5LayerNorm):
            module.weight.data.fill_(factor * 1.0)
        elif isinstance(
            module,
            (T5Model, T5ForConditionalGeneration, T5EncoderModel, T5ForQuestionAnswering),
        ):
            # Mesh TensorFlow embeddings initialization
            # See https://github.com/tensorflow/mesh/blob/fa19d69eafc9a482aff0b59ddd96b025c0cb207d/mesh_tensorflow/layers.py#L1624
            module.shared.weight.data.normal_(mean=0.0, std=factor * 1.0)
            if hasattr(module, "lm_head") and not self.config.tie_word_embeddings:
                module.lm_head.weight.data.normal_(mean=0.0, std=factor * 1.0)
            if hasattr(module, "qa_outputs"):
                module.qa_outputs.weight.data.normal_(mean=0.0, std=factor * ((self.config.d_model) ** -0.5))
                module.qa_outputs.bias.data.zero_()
        elif isinstance(module, T5ClassificationHead):
            module.dense.weight.data.normal_(mean=0.0, std=factor * ((self.config.d_model) ** -0.5))
            if hasattr(module.dense, "bias") and module.dense.bias is not None:
                module.dense.bias.data.zero_()
            module.out_proj.weight.data.normal_(mean=0.0, std=factor * ((self.config.d_model) ** -0.5))
            if hasattr(module.out_proj, "bias") and module.out_proj.bias is not None:
                module.out_proj.bias.data.zero_()
        elif isinstance(module, T5DenseActDense):
            # Mesh TensorFlow FF initialization
            # See https://github.com/tensorflow/mesh/blob/master/mesh_tensorflow/transformer/transformer_layers.py#L56
            # and https://github.com/tensorflow/mesh/blob/fa19d69eafc9a482aff0b59ddd96b025c0cb207d/mesh_tensorflow/layers.py#L89
            module.wi.weight.data.normal_(mean=0.0, std=factor * ((self.config.d_model) ** -0.5))
            if hasattr(module.wi, "bias") and module.wi.bias is not None:
                module.wi.bias.data.zero_()
            module.wo.weight.data.normal_(mean=0.0, std=factor * ((self.config.d_ff) ** -0.5))
            if hasattr(module.wo, "bias") and module.wo.bias is not None:
                module.wo.bias.data.zero_()
        elif isinstance(module, T5DenseGatedActDense):
            module.wi_0.weight.data.normal_(mean=0.0, std=factor * ((self.config.d_model) ** -0.5))
            if hasattr(module.wi_0, "bias") and module.wi_0.bias is not None:
                module.wi_0.bias.data.zero_()
            module.wi_1.weight.data.normal_(mean=0.0, std=factor * ((self.config.d_model) ** -0.5))
            if hasattr(module.wi_1, "bias") and module.wi_1.bias is not None:
                module.wi_1.bias.data.zero_()
            module.wo.weight.data.normal_(mean=0.0, std=factor * ((self.config.d_ff) ** -0.5))
            if hasattr(module.wo, "bias") and module.wo.bias is not None:
                module.wo.bias.data.zero_()
        elif isinstance(module, T5Attention):
            # Mesh TensorFlow attention initialization to avoid scaling before softmax
            # See https://github.com/tensorflow/mesh/blob/fa19d69eafc9a482aff0b59ddd96b025c0cb207d/mesh_tensorflow/transformer/attention.py#L136
            d_model = self.config.d_model
            key_value_proj_dim = self.config.d_kv
            n_heads = self.config.num_heads
            module.q.weight.data.normal_(mean=0.0, std=factor * ((d_model * key_value_proj_dim) ** -0.5))
            module.k.weight.data.normal_(mean=0.0, std=factor * (d_model**-0.5))
            module.v.weight.data.normal_(mean=0.0, std=factor * (d_model**-0.5))
            module.o.weight.data.normal_(mean=0.0, std=factor * ((n_heads * key_value_proj_dim) ** -0.5))
            if module.has_relative_attention_bias:
                module.relative_attention_bias.weight.data.normal_(mean=0.0, std=factor * ((d_model) ** -0.5))

    def _set_gradient_checkpointing(self, module, value=False):
        if isinstance(module, (T5Attention, T5Stack)):
            module.gradient_checkpointing = value

    def _shift_right(self, input_ids):
        decoder_start_token_id = self.config.decoder_start_token_id
        pad_token_id = self.config.pad_token_id

        if decoder_start_token_id is None:
            raise ValueError(
                "self.model.config.decoder_start_token_id has to be defined. In T5 it is usually set to the pad_token_id."
                "See T5 docs for more information."
            )

        # shift inputs to the right
        if is_torch_fx_proxy(input_ids):
            # Item assignment is not supported natively for proxies.
            shifted_input_ids = torch.full(input_ids.shape[:-1] + (1,), decoder_start_token_id)
            shifted_input_ids = torch.cat([shifted_input_ids, input_ids[..., :-1]], dim=-1)
        else:
            shifted_input_ids = input_ids.new_zeros(input_ids.shape)
            shifted_input_ids[..., 1:] = input_ids[..., :-1].clone()
            shifted_input_ids[..., 0] = decoder_start_token_id

        if pad_token_id is None:
            raise ValueError("self.model.config.pad_token_id has to be defined.")
        # replace possible -100 values in labels by `pad_token_id`
        shifted_input_ids.masked_fill_(shifted_input_ids == -100, pad_token_id)

        return shifted_input_ids


class T5Stack(T5PreTrainedModel):
    def __init__(self, config, embed_tokens=None):
        super().__init__(config)

        self.embed_tokens = embed_tokens
        self.is_decoder = config.is_decoder

        self.block = nn.ModuleList(
            [T5Block(config, has_relative_attention_bias=bool(i == 0)) for i in range(config.num_layers)]
        )
        self.final_layer_norm = T5LayerNorm(config.d_model, eps=config.layer_norm_epsilon)
        self.dropout = nn.Dropout(config.dropout_rate)

        # Initialize weights and apply final processing
        self.post_init()
        # Model parallel
        self.model_parallel = False
        self.device_map = None
        self.gradient_checkpointing = False

    @add_start_docstrings(PARALLELIZE_DOCSTRING)
    def parallelize(self, device_map=None):
        warnings.warn(
            "`T5Stack.parallelize` is deprecated and will be removed in v5 of Transformers, you should load your model"
            " with `device_map='balanced'` in the call to `from_pretrained`. You can also provide your own"
            " `device_map` but it needs to be a dictionary module_name to device, so for instance {'block.0': 0,"
            " 'block.1': 1, ...}",
            FutureWarning,
        )
        # Check validity of device_map
        self.device_map = (
            get_device_map(len(self.block), range(torch.cuda.device_count())) if device_map is None else device_map
        )
        assert_device_map(self.device_map, len(self.block))
        self.model_parallel = True
        self.first_device = "cpu" if "cpu" in self.device_map.keys() else "cuda:" + str(min(self.device_map.keys()))
        self.last_device = "cuda:" + str(max(self.device_map.keys()))
        # Load onto devices
        for k, v in self.device_map.items():
            for layer in v:
                cuda_device = "cuda:" + str(k)
                self.block[layer] = self.block[layer].to(cuda_device)

        # Set embed_tokens to first layer
        self.embed_tokens = self.embed_tokens.to(self.first_device)
        # Set final layer norm to last device
        self.final_layer_norm = self.final_layer_norm.to(self.last_device)

    @add_start_docstrings(DEPARALLELIZE_DOCSTRING)
    def deparallelize(self):
        warnings.warn(
            "Like `parallelize`, `deparallelize` is deprecated and will be removed in v5 of Transformers.",
            FutureWarning,
        )
        self.model_parallel = False
        self.device_map = None
        self.first_device = "cpu"
        self.last_device = "cpu"
        for i in range(len(self.block)):
            self.block[i] = self.block[i].to("cpu")
        self.embed_tokens = self.embed_tokens.to("cpu")
        self.final_layer_norm = self.final_layer_norm.to("cpu")
        torch.cuda.empty_cache()

    def get_input_embeddings(self):
        return self.embed_tokens

    def set_input_embeddings(self, new_embeddings):
        self.embed_tokens = new_embeddings

    def init_graph_information_passing(
        self,
        gnn_type: str,
        element_type: str,
        graph_token_ids: Dict[str, int]
    ):
        """ Initializes a set of message passing layers to perform message passing of between
            graph elements described in an input token id sequence
        """
        assert element_type in ['nodes', 'edges'], 'unsupported message passing type'
        self.message_passing_type = element_type
        self.graph_token_ids = graph_token_ids
        self.num_gnn_layers = (
            self.config.num_layers - 1
            if hasattr(self.config, 'num_layers') else self.config.n_layer - 1
        )
        self.graph_information_passing_layers = torch.nn.ModuleList([
            GatedCausalMessagePassingLayer(gnn_type, self.config.hidden_size)
            for _ in range(self.num_gnn_layers)
        ])

    def forward(
        self,
        input_ids=None,
        attention_mask=None,
        encoder_hidden_states=None,
        encoder_attention_mask=None,
        inputs_embeds=None,
        head_mask=None,
        cross_attn_head_mask=None,
        past_key_values=None,
        use_cache=None,
        output_attentions=None,
        output_hidden_states=None,
        return_dict=None,
    ):
        use_cache = None
        # Model parallel
        if self.model_parallel:
            torch.cuda.set_device(self.first_device)
            self.embed_tokens = self.embed_tokens.to(self.first_device)
        use_cache = use_cache if use_cache is not None else self.config.use_cache
        output_attentions = output_attentions if output_attentions is not None else self.config.output_attentions
        output_hidden_states = (
            output_hidden_states if output_hidden_states is not None else self.config.output_hidden_states
        )
        return_dict = return_dict if return_dict is not None else self.config.use_return_dict

        if input_ids is not None and inputs_embeds is not None:
            err_msg_prefix = "decoder_" if self.is_decoder else ""
            raise ValueError(
                f"You cannot specify both {err_msg_prefix}input_ids and {err_msg_prefix}inputs_embeds at the same time"
            )
        elif input_ids is not None:
            input_shape = input_ids.size()
            input_ids = input_ids.view(-1, input_shape[-1])
        elif inputs_embeds is not None:
            input_shape = inputs_embeds.size()[:-1]
        else:
            err_msg_prefix = "decoder_" if self.is_decoder else ""
            raise ValueError(f"You have to specify either {err_msg_prefix}input_ids or {err_msg_prefix}inputs_embeds")

        if inputs_embeds is None:
            if self.embed_tokens is None:
                raise ValueError("You have to initialize the model with valid token embeddings")
            inputs_embeds = self.embed_tokens(input_ids)

        batch_size, seq_length = input_shape

        # required mask seq length can be calculated via length of past
        mask_seq_length = past_key_values[0][0].shape[2] + seq_length if past_key_values is not None else seq_length

        if use_cache is True:
            if not self.is_decoder:
                raise ValueError(f"`use_cache` can only be set to `True` if {self} is used as a decoder")

        if attention_mask is None:
            attention_mask = torch.ones(batch_size, mask_seq_length, device=inputs_embeds.device)
        if self.is_decoder and encoder_attention_mask is None and encoder_hidden_states is not None:
            encoder_seq_length = encoder_hidden_states.shape[1]
            encoder_attention_mask = torch.ones(
                batch_size, encoder_seq_length, device=inputs_embeds.device, dtype=torch.long
            )

        # initialize past_key_values with `None` if past does not exist
        if past_key_values is None:
            past_key_values = [None] * len(self.block)

        # We can provide a self-attention mask of dimensions [batch_size, from_seq_length, to_seq_length]
        # ourselves in which case we just need to make it broadcastable to all heads.
        extended_attention_mask = self.get_extended_attention_mask(attention_mask, input_shape)

        # If a 2D or 3D attention mask is provided for the cross-attention
        # we need to make broadcastable to [batch_size, num_heads, seq_length, seq_length]
        if self.is_decoder and encoder_hidden_states is not None:
            encoder_batch_size, encoder_sequence_length, _ = encoder_hidden_states.size()
            encoder_hidden_shape = (encoder_batch_size, encoder_sequence_length)
            if encoder_attention_mask is None:
                encoder_attention_mask = torch.ones(encoder_hidden_shape, device=inputs_embeds.device)
            encoder_extended_attention_mask = self.invert_attention_mask(encoder_attention_mask)
        else:
            encoder_extended_attention_mask = None

        if self.gradient_checkpointing and self.training:
            if use_cache:
                logger.warning_once(
                    "`use_cache=True` is incompatible with gradient checkpointing. Setting `use_cache=False`..."
                )
                use_cache = False

        # Prepare head mask if needed
        head_mask = self.get_head_mask(head_mask, self.config.num_layers)
        cross_attn_head_mask = self.get_head_mask(cross_attn_head_mask, self.config.num_layers)
        present_key_value_states = () if use_cache else None
        all_hidden_states = () if output_hidden_states else None
        all_attentions = () if output_attentions else None
        all_cross_attentions = () if (output_attentions and self.is_decoder) else None
        position_bias = None
        encoder_decoder_position_bias = None

        hidden_states = self.dropout(inputs_embeds)

<<<<<<< HEAD
        if hasattr(self, "graph_tokens"):
            assert input_ids.shape == attention_mask.shape
            assert input_ids[0, 0] == self.graph_tokens['gen_edge'], "Incorrect stating token"
            edge_sequences = [
                extract_edge_sequence(t_ids.tolist(), self.graph_tokens) for t_ids in input_ids
=======
        if hasattr(self, "graph_token_ids"):
            assert input_ids.shape == attention_mask.shape
            edge_sequences = [
                extract_edge_sequence(t_ids.tolist(), self.graph_token_ids) for t_ids in input_ids
>>>>>>> 621f6a64
            ]
            if self.message_passing_type == 'nodes':
                get_matrices = GatedCausalMessagePassingLayer.build_node_information_passing
            else:
                get_matrices = GatedCausalMessagePassingLayer.build_edge_information_passing
            message_passing_dicts = get_matrices(edge_sequences, self.device)

        for i, (layer_module, past_key_value) in enumerate(zip(self.block, past_key_values)):
            layer_head_mask = head_mask[i]
            cross_attn_layer_head_mask = cross_attn_head_mask[i]
            # Model parallel
            if self.model_parallel:
                torch.cuda.set_device(hidden_states.device)
                # Ensure that attention_mask is always on the same device as hidden_states
                if attention_mask is not None:
                    attention_mask = attention_mask.to(hidden_states.device)
                if position_bias is not None:
                    position_bias = position_bias.to(hidden_states.device)
                if encoder_hidden_states is not None:
                    encoder_hidden_states = encoder_hidden_states.to(hidden_states.device)
                if encoder_extended_attention_mask is not None:
                    encoder_extended_attention_mask = encoder_extended_attention_mask.to(hidden_states.device)
                if encoder_decoder_position_bias is not None:
                    encoder_decoder_position_bias = encoder_decoder_position_bias.to(hidden_states.device)
                if layer_head_mask is not None:
                    layer_head_mask = layer_head_mask.to(hidden_states.device)
                if cross_attn_layer_head_mask is not None:
                    cross_attn_layer_head_mask = cross_attn_layer_head_mask.to(hidden_states.device)
            if output_hidden_states:
                all_hidden_states = all_hidden_states + (hidden_states,)

            if self.gradient_checkpointing and self.training:

                def create_custom_forward(module):
                    def custom_forward(*inputs):
                        return tuple(module(*inputs, use_cache, output_attentions))

                    return custom_forward

                layer_outputs = checkpoint(
                    create_custom_forward(layer_module),
                    hidden_states,
                    extended_attention_mask,
                    position_bias,
                    encoder_hidden_states,
                    encoder_extended_attention_mask,
                    encoder_decoder_position_bias,
                    layer_head_mask,
                    cross_attn_layer_head_mask,
                    None,  # past_key_value is always None with gradient checkpointing
                )
            else:
                layer_outputs = layer_module(
                    hidden_states,
                    attention_mask=extended_attention_mask,
                    position_bias=position_bias,
                    encoder_hidden_states=encoder_hidden_states,
                    encoder_attention_mask=encoder_extended_attention_mask,
                    encoder_decoder_position_bias=encoder_decoder_position_bias,
                    layer_head_mask=layer_head_mask,
                    cross_attn_layer_head_mask=cross_attn_layer_head_mask,
                    past_key_value=past_key_value,
                    use_cache=use_cache,
                    output_attentions=output_attentions,
                )

            # layer_outputs is a tuple with:
            # hidden-states, key-value-states, (self-attention position bias), (self-attention weights), (cross-attention position bias), (cross-attention weights)
            if use_cache is False:
                layer_outputs = layer_outputs[:1] + (None,) + layer_outputs[1:]

            hidden_states, present_key_value_state = layer_outputs[:2]

<<<<<<< HEAD
            if i <= self.num_gnn_layers and hasattr(self, 'graph_tokens'):
=======
            if hasattr(self, 'graph_token_ids') and i < self.num_gnn_layers:
>>>>>>> 621f6a64
                hidden_states = self.graph_information_passing_layers[i](
                    hidden_states,
                    message_passing_dicts
                )
            # We share the position biases between the layers - the first layer store them
            # layer_outputs = hidden-states, key-value-states (self-attention position bias), (self-attention weights),
            # (cross-attention position bias), (cross-attention weights)
            position_bias = layer_outputs[2]
            if self.is_decoder and encoder_hidden_states is not None:
                encoder_decoder_position_bias = layer_outputs[4 if output_attentions else 3]
            # append next layer key value states
            if use_cache:
                present_key_value_states = present_key_value_states + (present_key_value_state,)

            if output_attentions:
                all_attentions = all_attentions + (layer_outputs[3],)
                if self.is_decoder:
                    all_cross_attentions = all_cross_attentions + (layer_outputs[5],)

            # Model Parallel: If it's the last layer for that device, put things on the next device
            if self.model_parallel:
                for k, v in self.device_map.items():
                    if i == v[-1] and "cuda:" + str(k) != self.last_device:
                        hidden_states = hidden_states.to("cuda:" + str(k + 1))

        hidden_states = self.final_layer_norm(hidden_states)
        hidden_states = self.dropout(hidden_states)

        # Add last layer
        if output_hidden_states:
            all_hidden_states = all_hidden_states + (hidden_states,)

        if not return_dict:
            return tuple(
                v
                for v in [
                    hidden_states,
                    present_key_value_states,
                    all_hidden_states,
                    all_attentions,
                    all_cross_attentions,
                ]
                if v is not None
            )
        return BaseModelOutputWithPastAndCrossAttentions(
            last_hidden_state=hidden_states,
            past_key_values=present_key_value_states,
            hidden_states=all_hidden_states,
            attentions=all_attentions,
            cross_attentions=all_cross_attentions,
        )


T5_START_DOCSTRING = r"""

    The T5 model was proposed in [Exploring the Limits of Transfer Learning with a Unified Text-to-Text
    Transformer](https://arxiv.org/abs/1910.10683) by Colin Raffel, Noam Shazeer, Adam Roberts, Katherine Lee, Sharan
    Narang, Michael Matena, Yanqi Zhou, Wei Li, Peter J. Liu. It's an encoder decoder transformer pre-trained in a
    text-to-text denoising generative setting.

    This model inherits from [`PreTrainedModel`]. Check the superclass documentation for the generic methods the
    library implements for all its model (such as downloading or saving, resizing the input embeddings, pruning heads
    etc.)

    This model is also a PyTorch [torch.nn.Module](https://pytorch.org/docs/stable/nn.html#torch.nn.Module) subclass.
    Use it as a regular PyTorch Module and refer to the PyTorch documentation for all matter related to general usage
    and behavior.

    Parameters:
        config ([`T5Config`]): Model configuration class with all the parameters of the model.
            Initializing with a config file does not load the weights associated with the model, only the
            configuration. Check out the [`~PreTrainedModel.from_pretrained`] method to load the model weights.
"""

T5_INPUTS_DOCSTRING = r"""
    Args:
        input_ids (`torch.LongTensor` of shape `(batch_size, sequence_length)`):
            Indices of input sequence tokens in the vocabulary. T5 is a model with relative position embeddings so you
            should be able to pad the inputs on both the right and the left.

            Indices can be obtained using [`AutoTokenizer`]. See [`PreTrainedTokenizer.encode`] and
            [`PreTrainedTokenizer.__call__`] for detail.

            [What are input IDs?](../glossary#input-ids)

            To know more on how to prepare `input_ids` for pretraining take a look a [T5 Training](./t5#training).
        attention_mask (`torch.FloatTensor` of shape `(batch_size, sequence_length)`, *optional*):
            Mask to avoid performing attention on padding token indices. Mask values selected in `[0, 1]`:

            - 1 for tokens that are **not masked**,
            - 0 for tokens that are **masked**.

            [What are attention masks?](../glossary#attention-mask)
        decoder_input_ids (`torch.LongTensor` of shape `(batch_size, target_sequence_length)`, *optional*):
            Indices of decoder input sequence tokens in the vocabulary.

            Indices can be obtained using [`AutoTokenizer`]. See [`PreTrainedTokenizer.encode`] and
            [`PreTrainedTokenizer.__call__`] for details.

            [What are decoder input IDs?](../glossary#decoder-input-ids)

            T5 uses the `pad_token_id` as the starting token for `decoder_input_ids` generation. If `past_key_values`
            is used, optionally only the last `decoder_input_ids` have to be input (see `past_key_values`).

            To know more on how to prepare `decoder_input_ids` for pretraining take a look at [T5
            Training](./t5#training).
        decoder_attention_mask (`torch.BoolTensor` of shape `(batch_size, target_sequence_length)`, *optional*):
            Default behavior: generate a tensor that ignores pad tokens in `decoder_input_ids`. Causal mask will also
            be used by default.
        head_mask (`torch.FloatTensor` of shape `(num_heads,)` or `(num_layers, num_heads)`, *optional*):
            Mask to nullify selected heads of the self-attention modules in the encoder. Mask values selected in `[0,
            1]`:

            - 1 indicates the head is **not masked**,
            - 0 indicates the head is **masked**.

        decoder_head_mask (`torch.FloatTensor` of shape `(num_heads,)` or `(num_layers, num_heads)`, *optional*):
            Mask to nullify selected heads of the self-attention modules in the decoder. Mask values selected in `[0,
            1]`:

            - 1 indicates the head is **not masked**,
            - 0 indicates the head is **masked**.

        cross_attn_head_mask (`torch.Tensor` of shape `(num_heads,)` or `(num_layers, num_heads)`, *optional*):
                Mask to nullify selected heads of the cross-attention modules in the decoder. Mask values selected in
                `[0, 1]`:

                - 1 indicates the head is **not masked**,
                - 0 indicates the head is **masked**.

        encoder_outputs (`tuple(tuple(torch.FloatTensor)`, *optional*):
            Tuple consists of (`last_hidden_state`, `optional`: *hidden_states*, `optional`: *attentions*)
            `last_hidden_state` of shape `(batch_size, sequence_length, hidden_size)` is a sequence of hidden states at
            the output of the last layer of the encoder. Used in the cross-attention of the decoder.
        past_key_values (`tuple(tuple(torch.FloatTensor))` of length `config.n_layers` with each tuple having 4 tensors of shape `(batch_size, num_heads, sequence_length - 1, embed_size_per_head)`):
            Contains precomputed key and value hidden states of the attention blocks. Can be used to speed up decoding.

            If `past_key_values` are used, the user can optionally input only the last `decoder_input_ids` (those that
            don't have their past key value states given to this model) of shape `(batch_size, 1)` instead of all
            `decoder_input_ids` of shape `(batch_size, sequence_length)`.
        inputs_embeds (`torch.FloatTensor` of shape `(batch_size, sequence_length, hidden_size)`, *optional*):
            Optionally, instead of passing `input_ids` you can choose to directly pass an embedded representation. This
            is useful if you want more control over how to convert `input_ids` indices into associated vectors than the
            model's internal embedding lookup matrix.
        decoder_inputs_embeds (`torch.FloatTensor` of shape `(batch_size, target_sequence_length, hidden_size)`, *optional*):
            Optionally, instead of passing `decoder_input_ids` you can choose to directly pass an embedded
            representation. If `past_key_values` is used, optionally only the last `decoder_inputs_embeds` have to be
            input (see `past_key_values`). This is useful if you want more control over how to convert
            `decoder_input_ids` indices into associated vectors than the model's internal embedding lookup matrix.

            If `decoder_input_ids` and `decoder_inputs_embeds` are both unset, `decoder_inputs_embeds` takes the value
            of `inputs_embeds`.

        use_cache (`bool`, *optional*):
            If set to `True`, `past_key_values` key value states are returned and can be used to speed up decoding (see
            `past_key_values`).

        output_attentions (`bool`, *optional*):
            Whether or not to return the attentions tensors of all attention layers. See `attentions` under returned
            tensors for more detail.
        output_hidden_states (`bool`, *optional*):
            Whether or not to return the hidden states of all layers. See `hidden_states` under returned tensors for
            more detail.
        return_dict (`bool`, *optional*):
            Whether or not to return a [`~utils.ModelOutput`] instead of a plain tuple.
"""

T5_ENCODER_INPUTS_DOCSTRING = r"""
    Args:
        input_ids (`torch.LongTensor` of shape `(batch_size, sequence_length)`):
            Indices of input sequence tokens in the vocabulary. T5 is a model with relative position embeddings so you
            should be able to pad the inputs on both the right and the left.

            Indices can be obtained using [`AutoTokenizer`]. See [`PreTrainedTokenizer.encode`] and
            [`PreTrainedTokenizer.__call__`] for detail.

            To know more on how to prepare `input_ids` for pretraining take a look a [T5 Training](./t5#training).
        attention_mask (`torch.FloatTensor` of shape `(batch_size, sequence_length)`, *optional*):
            Mask to avoid performing attention on padding token indices. Mask values selected in `[0, 1]`:

            - 1 for tokens that are **not masked**,
            - 0 for tokens that are **masked**.

            [What are attention masks?](../glossary#attention-mask)
        head_mask (`torch.FloatTensor` of shape `(num_heads,)` or `(num_layers, num_heads)`, *optional*):
            Mask to nullify selected heads of the self-attention modules. Mask values selected in `[0, 1]`:

            - 1 indicates the head is **not masked**,
            - 0 indicates the head is **masked**.

        inputs_embeds (`torch.FloatTensor` of shape `(batch_size, sequence_length, hidden_size)`, *optional*):
            Optionally, instead of passing `input_ids` you can choose to directly pass an embedded representation. This
            is useful if you want more control over how to convert `input_ids` indices into associated vectors than the
            model's internal embedding lookup matrix.
        output_attentions (`bool`, *optional*):
            Whether or not to return the attentions tensors of all attention layers. See `attentions` under returned
            tensors for more detail.
        output_hidden_states (`bool`, *optional*):
            Whether or not to return the hidden states of all layers. See `hidden_states` under returned tensors for
            more detail.
        return_dict (`bool`, *optional*):
            Whether or not to return a [`~utils.ModelOutput`] instead of a plain tuple.
"""

# Warning message for FutureWarning: head_mask was separated into two input args - head_mask, decoder_head_mask
__HEAD_MASK_WARNING_MSG = """
The input argument `head_mask` was split into two arguments `head_mask` and `decoder_head_mask`. Currently,
`decoder_head_mask` is set to copy `head_mask`, but this feature is deprecated and will be removed in future versions.
If you do not want to use any `decoder_head_mask` now, please set `decoder_head_mask = torch.ones(num_layers,
num_heads)`.
"""


@add_start_docstrings(
    "The bare T5 Model transformer outputting raw hidden-states without any specific head on top.",
    T5_START_DOCSTRING,
)
class T5Model(T5PreTrainedModel):
    _keys_to_ignore_on_load_unexpected = [
        "decoder.block.0.layer.1.EncDecAttention.relative_attention_bias.weight",
    ]
    _tied_weights_keys = ["encoder.embed_tokens.weight", "decoder.embed_tokens.weight"]

    def __init__(self, config: T5Config):
        super().__init__(config)
        self.shared = nn.Embedding(config.vocab_size, config.d_model)

        encoder_config = copy.deepcopy(config)
        encoder_config.is_decoder = False
        encoder_config.use_cache = False
        encoder_config.is_encoder_decoder = False
        self.encoder = T5Stack(encoder_config, self.shared)

        decoder_config = copy.deepcopy(config)
        decoder_config.is_decoder = True
        decoder_config.is_encoder_decoder = False
        decoder_config.num_layers = config.num_decoder_layers
        self.decoder = T5Stack(decoder_config, self.shared)

        # Initialize weights and apply final processing
        self.post_init()

        # Model parallel
        self.model_parallel = False
        self.device_map = None

    @add_start_docstrings(PARALLELIZE_DOCSTRING)
    def parallelize(self, device_map=None):
        warnings.warn(
            "`T5Model.parallelize` is deprecated and will be removed in v5 of Transformers, you should load your model"
            " with `device_map='balanced'` in the call to `from_pretrained`. You can also provide your own"
            " `device_map` but it needs to be a dictionary module_name to device, so for instance {'encoder.block.0':"
            " 0, 'encoder.block.1': 1, ...}",
            FutureWarning,
        )
        self.device_map = (
            get_device_map(len(self.encoder.block), range(torch.cuda.device_count()))
            if device_map is None
            else device_map
        )
        assert_device_map(self.device_map, len(self.encoder.block))
        self.encoder.parallelize(self.device_map)
        self.decoder.parallelize(self.device_map)
        self.model_parallel = True

    @add_start_docstrings(DEPARALLELIZE_DOCSTRING)
    def deparallelize(self):
        warnings.warn(
            "Like `parallelize`, `deparallelize` is deprecated and will be removed in v5 of Transformers.",
            FutureWarning,
        )
        self.encoder.deparallelize()
        self.decoder.deparallelize()
        self.encoder = self.encoder.to("cpu")
        self.decoder = self.decoder.to("cpu")
        self.model_parallel = False
        self.device_map = None
        torch.cuda.empty_cache()

    def get_input_embeddings(self):
        return self.shared

    def set_input_embeddings(self, new_embeddings):
        self.shared = new_embeddings
        self.encoder.set_input_embeddings(new_embeddings)
        self.decoder.set_input_embeddings(new_embeddings)

    def get_encoder(self):
        return self.encoder

    def get_decoder(self):
        return self.decoder

    def _prune_heads(self, heads_to_prune):
        """
        Prunes heads of the model. heads_to_prune: dict of {layer_num: list of heads to prune in this layer} See base
        class PreTrainedModel
        """
        for layer, heads in heads_to_prune.items():
            self.encoder.layer[layer].attention.prune_heads(heads)

    @add_start_docstrings_to_model_forward(T5_INPUTS_DOCSTRING)
    @replace_return_docstrings(output_type=Seq2SeqModelOutput, config_class=_CONFIG_FOR_DOC)
    def forward(
        self,
        input_ids: Optional[torch.LongTensor] = None,
        attention_mask: Optional[torch.FloatTensor] = None,
        decoder_input_ids: Optional[torch.LongTensor] = None,
        decoder_attention_mask: Optional[torch.BoolTensor] = None,
        head_mask: Optional[torch.FloatTensor] = None,
        decoder_head_mask: Optional[torch.FloatTensor] = None,
        cross_attn_head_mask: Optional[torch.Tensor] = None,
        encoder_outputs: Optional[Tuple[Tuple[torch.FloatTensor]]] = None,
        past_key_values: Optional[Tuple[Tuple[torch.FloatTensor]]] = None,
        inputs_embeds: Optional[torch.Tensor] = None,
        decoder_inputs_embeds: Optional[torch.Tensor] = None,
        use_cache: Optional[bool] = None,
        output_attentions: Optional[bool] = None,
        output_hidden_states: Optional[bool] = None,
        return_dict: Optional[bool] = None,
    ) -> Union[Tuple[torch.FloatTensor], Seq2SeqModelOutput]:
        r"""
        Returns:

        Example:

        ```python
        >>> from transformers import AutoTokenizer, T5Model

        >>> tokenizer = AutoTokenizer.from_pretrained("t5-small")
        >>> model = T5Model.from_pretrained("t5-small")

        >>> input_ids = tokenizer(
        ...     "Studies have been shown that owning a dog is good for you", return_tensors="pt"
        ... ).input_ids  # Batch size 1
        >>> decoder_input_ids = tokenizer("Studies show that", return_tensors="pt").input_ids  # Batch size 1

        >>> # preprocess: Prepend decoder_input_ids with start token which is pad token for T5Model.
        >>> # This is not needed for torch's T5ForConditionalGeneration as it does this internally using labels arg.
        >>> decoder_input_ids = model._shift_right(decoder_input_ids)

        >>> # forward pass
        >>> outputs = model(input_ids=input_ids, decoder_input_ids=decoder_input_ids)
        >>> last_hidden_states = outputs.last_hidden_state
        ```"""
        use_cache = use_cache if use_cache is not None else self.config.use_cache
        return_dict = return_dict if return_dict is not None else self.config.use_return_dict

        # FutureWarning: head_mask was separated into two input args - head_mask, decoder_head_mask
        if head_mask is not None and decoder_head_mask is None:
            if self.config.num_layers == self.config.num_decoder_layers:
                warnings.warn(__HEAD_MASK_WARNING_MSG, FutureWarning)
                decoder_head_mask = head_mask

        # Encode if needed (training, first prediction pass)
        if encoder_outputs is None:
            encoder_outputs = self.encoder(
                input_ids=input_ids,
                attention_mask=attention_mask,
                inputs_embeds=inputs_embeds,
                head_mask=head_mask,
                output_attentions=output_attentions,
                output_hidden_states=output_hidden_states,
                return_dict=return_dict,
            )
        elif return_dict and not isinstance(encoder_outputs, BaseModelOutput):
            encoder_outputs = BaseModelOutput(
                last_hidden_state=encoder_outputs[0],
                hidden_states=encoder_outputs[1] if len(encoder_outputs) > 1 else None,
                attentions=encoder_outputs[2] if len(encoder_outputs) > 2 else None,
            )

        hidden_states = encoder_outputs[0]

        # Set device for model parallelism
        if self.model_parallel:
            torch.cuda.set_device(self.decoder.first_device)
            hidden_states = hidden_states.to(self.decoder.first_device)
            if decoder_input_ids is not None:
                decoder_input_ids = decoder_input_ids.to(self.decoder.first_device)
            if attention_mask is not None:
                attention_mask = attention_mask.to(self.decoder.first_device)
            if decoder_attention_mask is not None:
                decoder_attention_mask = decoder_attention_mask.to(self.decoder.first_device)

        # Decode
        decoder_outputs = self.decoder(
            input_ids=decoder_input_ids,
            attention_mask=decoder_attention_mask,
            inputs_embeds=decoder_inputs_embeds,
            past_key_values=past_key_values,
            encoder_hidden_states=hidden_states,
            encoder_attention_mask=attention_mask,
            head_mask=decoder_head_mask,
            cross_attn_head_mask=cross_attn_head_mask,
            use_cache=use_cache,
            output_attentions=output_attentions,
            output_hidden_states=output_hidden_states,
            return_dict=return_dict,
        )

        if not return_dict:
            return decoder_outputs + encoder_outputs

        return Seq2SeqModelOutput(
            last_hidden_state=decoder_outputs.last_hidden_state,
            past_key_values=decoder_outputs.past_key_values,
            decoder_hidden_states=decoder_outputs.hidden_states,
            decoder_attentions=decoder_outputs.attentions,
            cross_attentions=decoder_outputs.cross_attentions,
            encoder_last_hidden_state=encoder_outputs.last_hidden_state,
            encoder_hidden_states=encoder_outputs.hidden_states,
            encoder_attentions=encoder_outputs.attentions,
        )


@add_start_docstrings("""T5 Model with a `language modeling` head on top.""", T5_START_DOCSTRING)
class T5ForConditionalGeneration(T5PreTrainedModel):
    _keys_to_ignore_on_load_unexpected = [
        "decoder.block.0.layer.1.EncDecAttention.relative_attention_bias.weight",
    ]
    _tied_weights_keys = ["encoder.embed_tokens.weight", "decoder.embed_tokens.weight", "lm_head.weight"]

    def __init__(self, config: T5Config):
        super().__init__(config)
        self.model_dim = config.d_model

        self.shared = nn.Embedding(config.vocab_size, config.d_model)

        encoder_config = copy.deepcopy(config)
        encoder_config.is_decoder = False
        encoder_config.use_cache = False
        encoder_config.is_encoder_decoder = False
        self.encoder = T5Stack(encoder_config, self.shared)

        decoder_config = copy.deepcopy(config)
        decoder_config.is_decoder = True
        decoder_config.is_encoder_decoder = False
        decoder_config.num_layers = config.num_decoder_layers
        self.decoder = T5Stack(decoder_config, self.shared)

        self.lm_head = nn.Linear(config.d_model, config.vocab_size, bias=False)

        # Initialize weights and apply final processing
        self.post_init()

        # Model parallel
        self.model_parallel = False
        self.device_map = None

    @add_start_docstrings(PARALLELIZE_DOCSTRING)
    def parallelize(self, device_map=None):
        warnings.warn(
            "`T5ForConditionalGeneration.parallelize` is deprecated and will be removed in v5 of Transformers, you"
            " should load your model with `device_map='balanced'` in the call to `from_pretrained`. You can also"
            " provide your own `device_map` but it needs to be a dictionary module_name to device, so for instance"
            " {'encoder.block.0': 0, 'encoder.block.1': 1, ...}",
            FutureWarning,
        )
        self.device_map = (
            get_device_map(len(self.encoder.block), range(torch.cuda.device_count()))
            if device_map is None
            else device_map
        )
        assert_device_map(self.device_map, len(self.encoder.block))
        self.encoder.parallelize(self.device_map)
        self.decoder.parallelize(self.device_map)
        self.lm_head = self.lm_head.to(self.decoder.first_device)
        self.model_parallel = True

    @add_start_docstrings(DEPARALLELIZE_DOCSTRING)
    def deparallelize(self):
        warnings.warn(
            "Like `parallelize`, `deparallelize` is deprecated and will be removed in v5 of Transformers.",
            FutureWarning,
        )
        self.encoder.deparallelize()
        self.decoder.deparallelize()
        self.encoder = self.encoder.to("cpu")
        self.decoder = self.decoder.to("cpu")
        self.lm_head = self.lm_head.to("cpu")
        self.model_parallel = False
        self.device_map = None
        torch.cuda.empty_cache()

    def get_input_embeddings(self):
        return self.shared

    def set_input_embeddings(self, new_embeddings):
        self.shared = new_embeddings
        self.encoder.set_input_embeddings(new_embeddings)
        self.decoder.set_input_embeddings(new_embeddings)

    def set_output_embeddings(self, new_embeddings):
        self.lm_head = new_embeddings

    def get_output_embeddings(self):
        return self.lm_head

    def get_encoder(self):
        return self.encoder

    def get_decoder(self):
        return self.decoder

    @add_start_docstrings_to_model_forward(T5_INPUTS_DOCSTRING)
    @replace_return_docstrings(output_type=Seq2SeqLMOutput, config_class=_CONFIG_FOR_DOC)
    def forward(
        self,
        input_ids: Optional[torch.LongTensor] = None,
        attention_mask: Optional[torch.FloatTensor] = None,
        decoder_input_ids: Optional[torch.LongTensor] = None,
        decoder_attention_mask: Optional[torch.BoolTensor] = None,
        head_mask: Optional[torch.FloatTensor] = None,
        decoder_head_mask: Optional[torch.FloatTensor] = None,
        cross_attn_head_mask: Optional[torch.Tensor] = None,
        encoder_outputs: Optional[Tuple[Tuple[torch.Tensor]]] = None,
        past_key_values: Optional[Tuple[Tuple[torch.Tensor]]] = None,
        inputs_embeds: Optional[torch.FloatTensor] = None,
        decoder_inputs_embeds: Optional[torch.FloatTensor] = None,
        labels: Optional[torch.LongTensor] = None,
        use_cache: Optional[bool] = None,
        output_attentions: Optional[bool] = None,
        output_hidden_states: Optional[bool] = None,
        return_dict: Optional[bool] = None,
    ) -> Union[Tuple[torch.FloatTensor], Seq2SeqLMOutput]:
        r"""
        labels (`torch.LongTensor` of shape `(batch_size,)`, *optional*):
            Labels for computing the sequence classification/regression loss. Indices should be in `[-100, 0, ...,
            config.vocab_size - 1]`. All labels set to `-100` are ignored (masked), the loss is only computed for
            labels in `[0, ..., config.vocab_size]`

        Returns:

        Examples:

        ```python
        >>> from transformers import AutoTokenizer, T5ForConditionalGeneration

        >>> tokenizer = AutoTokenizer.from_pretrained("t5-small")
        >>> model = T5ForConditionalGeneration.from_pretrained("t5-small")

        >>> # training
        >>> input_ids = tokenizer("The <extra_id_0> walks in <extra_id_1> park", return_tensors="pt").input_ids
        >>> labels = tokenizer("<extra_id_0> cute dog <extra_id_1> the <extra_id_2>", return_tensors="pt").input_ids
        >>> outputs = model(input_ids=input_ids, labels=labels)
        >>> loss = outputs.loss
        >>> logits = outputs.logits

        >>> # inference
        >>> input_ids = tokenizer(
        ...     "summarize: studies have shown that owning a dog is good for you", return_tensors="pt"
        ... ).input_ids  # Batch size 1
        >>> outputs = model.generate(input_ids)
        >>> print(tokenizer.decode(outputs[0], skip_special_tokens=True))
        >>> # studies have shown that owning a dog is good for you.
        ```"""
        use_cache = use_cache if use_cache is not None else self.config.use_cache
        return_dict = return_dict if return_dict is not None else self.config.use_return_dict

        # FutureWarning: head_mask was separated into two input args - head_mask, decoder_head_mask
        if head_mask is not None and decoder_head_mask is None:
            if self.config.num_layers == self.config.num_decoder_layers:
                warnings.warn(__HEAD_MASK_WARNING_MSG, FutureWarning)
                decoder_head_mask = head_mask

        # Encode if needed (training, first prediction pass)
        if encoder_outputs is None:
            # Convert encoder inputs in embeddings if needed
            encoder_outputs = self.encoder(
                input_ids=input_ids,
                attention_mask=attention_mask,
                inputs_embeds=inputs_embeds,
                head_mask=head_mask,
                output_attentions=output_attentions,
                output_hidden_states=output_hidden_states,
                return_dict=return_dict,
            )
        elif return_dict and not isinstance(encoder_outputs, BaseModelOutput):
            encoder_outputs = BaseModelOutput(
                last_hidden_state=encoder_outputs[0],
                hidden_states=encoder_outputs[1] if len(encoder_outputs) > 1 else None,
                attentions=encoder_outputs[2] if len(encoder_outputs) > 2 else None,
            )

        hidden_states = encoder_outputs[0]

        if self.model_parallel:
            torch.cuda.set_device(self.decoder.first_device)

        if labels is not None and decoder_input_ids is None and decoder_inputs_embeds is None:
            # get decoder inputs from shifting lm labels to the right
            decoder_input_ids = self._shift_right(labels)

        # Set device for model parallelism
        if self.model_parallel:
            torch.cuda.set_device(self.decoder.first_device)
            hidden_states = hidden_states.to(self.decoder.first_device)
            if decoder_input_ids is not None:
                decoder_input_ids = decoder_input_ids.to(self.decoder.first_device)
            if attention_mask is not None:
                attention_mask = attention_mask.to(self.decoder.first_device)
            if decoder_attention_mask is not None:
                decoder_attention_mask = decoder_attention_mask.to(self.decoder.first_device)

        # Decode
        decoder_outputs = self.decoder(
            input_ids=decoder_input_ids,
            attention_mask=decoder_attention_mask,
            inputs_embeds=decoder_inputs_embeds,
            past_key_values=past_key_values,
            encoder_hidden_states=hidden_states,
            encoder_attention_mask=attention_mask,
            head_mask=decoder_head_mask,
            cross_attn_head_mask=cross_attn_head_mask,
            use_cache=use_cache,
            output_attentions=output_attentions,
            output_hidden_states=output_hidden_states,
            return_dict=return_dict,
        )

        sequence_output = decoder_outputs[0]

        # Set device for model parallelism
        if self.model_parallel:
            torch.cuda.set_device(self.encoder.first_device)
            self.lm_head = self.lm_head.to(self.encoder.first_device)
            sequence_output = sequence_output.to(self.lm_head.weight.device)

        if self.config.tie_word_embeddings:
            # Rescale output before projecting on vocab
            # See https://github.com/tensorflow/mesh/blob/fa19d69eafc9a482aff0b59ddd96b025c0cb207d/mesh_tensorflow/transformer/transformer.py#L586
            sequence_output = sequence_output * (self.model_dim**-0.5)

        lm_logits = self.lm_head(sequence_output)

        loss = None
        if labels is not None:
            loss_fct = CrossEntropyLoss(ignore_index=-100)
            # move labels to correct device to enable PP
            labels = labels.to(lm_logits.device)
            loss = loss_fct(lm_logits.view(-1, lm_logits.size(-1)), labels.view(-1))
            # TODO(thom): Add z_loss https://github.com/tensorflow/mesh/blob/fa19d69eafc9a482aff0b59ddd96b025c0cb207d/mesh_tensorflow/layers.py#L666

        if not return_dict:
            output = (lm_logits,) + decoder_outputs[1:] + encoder_outputs
            return ((loss,) + output) if loss is not None else output

        return Seq2SeqLMOutput(
            loss=loss,
            logits=lm_logits,
            past_key_values=decoder_outputs.past_key_values,
            decoder_hidden_states=decoder_outputs.hidden_states,
            decoder_attentions=decoder_outputs.attentions,
            cross_attentions=decoder_outputs.cross_attentions,
            encoder_last_hidden_state=encoder_outputs.last_hidden_state,
            encoder_hidden_states=encoder_outputs.hidden_states,
            encoder_attentions=encoder_outputs.attentions,
        )

    def prepare_inputs_for_generation(
        self,
        input_ids,
        past_key_values=None,
        attention_mask=None,
        head_mask=None,
        decoder_head_mask=None,
        decoder_attention_mask=None,
        cross_attn_head_mask=None,
        use_cache=None,
        encoder_outputs=None,
        **kwargs,
    ):
        return {
            "decoder_input_ids": input_ids,
            "past_key_values": None,
            "encoder_outputs": encoder_outputs,
            "attention_mask": attention_mask,
            "head_mask": head_mask,
            "decoder_head_mask": decoder_head_mask,
            "decoder_attention_mask": decoder_attention_mask,
            "cross_attn_head_mask": cross_attn_head_mask,
            "use_cache": False,
        }

    def prepare_decoder_input_ids_from_labels(self, labels: torch.Tensor):
        return self._shift_right(labels)

    def _reorder_cache(self, past_key_values, beam_idx):
        # if decoder past is not included in output
        # speedy decoding is disabled and no need to reorder
        if past_key_values is None:
            logger.warning("You might want to consider setting `use_cache=True` to speed up decoding")
            return past_key_values

        reordered_decoder_past = ()
        for layer_past_states in past_key_values:
            # get the correct batch idx from layer past batch dim
            # batch dim of `past` is at 2nd position
            reordered_layer_past_states = ()
            for layer_past_state in layer_past_states:
                # need to set correct `past` for each of the four key / value states
                reordered_layer_past_states = reordered_layer_past_states + (
                    layer_past_state.index_select(0, beam_idx.to(layer_past_state.device)),
                )

            if reordered_layer_past_states[0].shape != layer_past_states[0].shape:
                raise ValueError(
                    f"reordered_layer_past_states[0] shape {reordered_layer_past_states[0].shape} and layer_past_states[0] shape {layer_past_states[0].shape} mismatched"
                )
            if len(reordered_layer_past_states) != len(layer_past_states):
                raise ValueError(
                    f"length of reordered_layer_past_states {len(reordered_layer_past_states)} and length of layer_past_states {len(layer_past_states)} mismatched"
                )

            reordered_decoder_past = reordered_decoder_past + (reordered_layer_past_states,)
        return reordered_decoder_past


@add_start_docstrings(
    "The bare T5 Model transformer outputting encoder's raw hidden-states without any specific head on top.",
    T5_START_DOCSTRING,
)
class T5EncoderModel(T5PreTrainedModel):
    _tied_weights_keys = ["encoder.embed_tokens.weight"]

    def __init__(self, config: T5Config):
        super().__init__(config)
        self.shared = nn.Embedding(config.vocab_size, config.d_model)

        encoder_config = copy.deepcopy(config)
        encoder_config.use_cache = False
        encoder_config.is_encoder_decoder = False
        self.encoder = T5Stack(encoder_config, self.shared)

        # Initialize weights and apply final processing
        self.post_init()

        # Model parallel
        self.model_parallel = False
        self.device_map = None

    @add_start_docstrings(PARALLELIZE_DOCSTRING)
    def parallelize(self, device_map=None):
        warnings.warn(
            "`T5EncoderModel.parallelize` is deprecated and will be removed in v5 of Transformers, you should load"
            " your model with `device_map='balanced'` in the call to `from_pretrained`. You can also provide your own"
            " `device_map` but it needs to be a dictionary module_name to device, so for instance {'block.0': 0,"
            " 'block.1': 1, ...}",
            FutureWarning,
        )
        self.device_map = (
            get_device_map(len(self.encoder.block), range(torch.cuda.device_count()))
            if device_map is None
            else device_map
        )
        assert_device_map(self.device_map, len(self.encoder.block))
        self.encoder.parallelize(self.device_map)
        self.model_parallel = True

    @add_start_docstrings(DEPARALLELIZE_DOCSTRING)
    def deparallelize(self):
        warnings.warn(
            "Like `parallelize`, `deparallelize` is deprecated and will be removed in v5 of Transformers.",
            FutureWarning,
        )
        self.encoder.deparallelize()
        self.encoder = self.encoder.to("cpu")
        self.model_parallel = False
        self.device_map = None
        torch.cuda.empty_cache()

    def get_input_embeddings(self):
        return self.shared

    def set_input_embeddings(self, new_embeddings):
        self.shared = new_embeddings
        self.encoder.set_input_embeddings(new_embeddings)

    def get_encoder(self):
        return self.encoder

    def _prune_heads(self, heads_to_prune):
        """
        Prunes heads of the model. heads_to_prune: dict of {layer_num: list of heads to prune in this layer} See base
        class PreTrainedModel
        """
        for layer, heads in heads_to_prune.items():
            self.encoder.block[layer].layer[0].SelfAttention.prune_heads(heads)

    @add_start_docstrings_to_model_forward(T5_ENCODER_INPUTS_DOCSTRING)
    @replace_return_docstrings(output_type=BaseModelOutput, config_class=_CONFIG_FOR_DOC)
    def forward(
        self,
        input_ids: Optional[torch.LongTensor] = None,
        attention_mask: Optional[torch.FloatTensor] = None,
        head_mask: Optional[torch.FloatTensor] = None,
        inputs_embeds: Optional[torch.FloatTensor] = None,
        output_attentions: Optional[bool] = None,
        output_hidden_states: Optional[bool] = None,
        return_dict: Optional[bool] = None,
    ) -> Union[Tuple[torch.FloatTensor], BaseModelOutput]:
        r"""
        Returns:

        Example:

        ```python
        >>> from transformers import AutoTokenizer, T5EncoderModel

        >>> tokenizer = AutoTokenizer.from_pretrained("t5-small")
        >>> model = T5EncoderModel.from_pretrained("t5-small")
        >>> input_ids = tokenizer(
        ...     "Studies have been shown that owning a dog is good for you", return_tensors="pt"
        ... ).input_ids  # Batch size 1
        >>> outputs = model(input_ids=input_ids)
        >>> last_hidden_states = outputs.last_hidden_state
        ```"""
        return_dict = return_dict if return_dict is not None else self.config.use_return_dict

        encoder_outputs = self.encoder(
            input_ids=input_ids,
            attention_mask=attention_mask,
            inputs_embeds=inputs_embeds,
            head_mask=head_mask,
            output_attentions=output_attentions,
            output_hidden_states=output_hidden_states,
            return_dict=return_dict,
        )

        return encoder_outputs


@add_start_docstrings(
    """
    T5 model with a sequence classification/head on top (a linear layer on top of the pooled output) e.g. for GLUE
    tasks.
    """,
    T5_START_DOCSTRING,
)
class T5ForSequenceClassification(T5PreTrainedModel):
    _keys_to_ignore_on_load_unexpected = ["decoder.block.0.layer.1.EncDecAttention.relative_attention_bias.weight"]
    _tied_weights_keys = ["encoder.embed_tokens.weight", "decoder.embed_tokens.weight"]

    def __init__(self, config: T5Config):
        super().__init__(config)
        self.transformer = T5Model(config)
        self.classification_head = T5ClassificationHead(config)

        # Initialize weights and apply final processing
        self.post_init()

        self.model_parallel = False

    @add_start_docstrings_to_model_forward(T5_INPUTS_DOCSTRING)
    @replace_return_docstrings(output_type=Seq2SeqSequenceClassifierOutput, config_class=_CONFIG_FOR_DOC)
    def forward(
        self,
        input_ids: torch.LongTensor = None,
        attention_mask: Optional[torch.Tensor] = None,
        decoder_input_ids: Optional[torch.LongTensor] = None,
        decoder_attention_mask: Optional[torch.LongTensor] = None,
        head_mask: Optional[torch.Tensor] = None,
        decoder_head_mask: Optional[torch.Tensor] = None,
        cross_attn_head_mask: Optional[torch.Tensor] = None,
        encoder_outputs: Optional[List[torch.FloatTensor]] = None,
        inputs_embeds: Optional[torch.FloatTensor] = None,
        decoder_inputs_embeds: Optional[torch.FloatTensor] = None,
        labels: Optional[torch.LongTensor] = None,
        use_cache: Optional[bool] = None,
        output_attentions: Optional[bool] = None,
        output_hidden_states: Optional[bool] = None,
        return_dict: Optional[bool] = None,
    ) -> Union[Tuple, Seq2SeqSequenceClassifierOutput]:
        r"""
        labels (`torch.LongTensor` of shape `(batch_size,)`, *optional*):
            Labels for computing the sequence classification/regression loss. Indices should be in `[0, ...,
            config.num_labels - 1]`. If `config.num_labels > 1` a classification loss is computed (Cross-Entropy).
        Returns:
        """
        return_dict = return_dict if return_dict is not None else self.config.use_return_dict
        if labels is not None:
            use_cache = False

        if input_ids is None and inputs_embeds is not None:
            raise NotImplementedError(
                f"Passing input embeddings is currently not supported for {self.__class__.__name__}"
            )

        # Copied from models.bart.modeling_bart.BartModel.forward different to other models, T5 automatically creates
        # decoder_input_ids from input_ids if no decoder_input_ids are provided
        if decoder_input_ids is None and decoder_inputs_embeds is None:
            if input_ids is None:
                raise ValueError(
                    "If no `decoder_input_ids` or `decoder_inputs_embeds` are "
                    "passed, `input_ids` cannot be `None`. Please pass either "
                    "`input_ids` or `decoder_input_ids` or `decoder_inputs_embeds`."
                )
            decoder_input_ids = self._shift_right(input_ids)

        outputs = self.transformer(
            input_ids,
            attention_mask=attention_mask,
            decoder_input_ids=decoder_input_ids,
            decoder_attention_mask=decoder_attention_mask,
            head_mask=head_mask,
            decoder_head_mask=decoder_head_mask,
            cross_attn_head_mask=cross_attn_head_mask,
            encoder_outputs=encoder_outputs,
            inputs_embeds=inputs_embeds,
            decoder_inputs_embeds=decoder_inputs_embeds,
            use_cache=use_cache,
            output_attentions=output_attentions,
            output_hidden_states=output_hidden_states,
            return_dict=return_dict,
        )
        sequence_output = outputs[0]

        eos_mask = input_ids.eq(self.config.eos_token_id).to(sequence_output.device)

        if len(torch.unique_consecutive(eos_mask.sum(1))) > 1:
            raise ValueError("All examples must have the same number of <eos> tokens.")
        batch_size, _, hidden_size = sequence_output.shape
        sentence_representation = sequence_output[eos_mask, :].view(batch_size, -1, hidden_size)[:, -1, :]
        logits = self.classification_head(sentence_representation)

        loss = None
        if labels is not None:
            labels = labels.to(logits.device)
            if self.config.problem_type is None:
                if self.config.num_labels == 1:
                    self.config.problem_type = "regression"
                elif self.config.num_labels > 1 and (labels.dtype == torch.long or labels.dtype == torch.int):
                    self.config.problem_type = "single_label_classification"
                else:
                    self.config.problem_type = "multi_label_classification"

            if self.config.problem_type == "regression":
                loss_fct = MSELoss()
                if self.config.num_labels == 1:
                    loss = loss_fct(logits.squeeze(), labels.squeeze())
                else:
                    loss = loss_fct(logits, labels)
            elif self.config.problem_type == "single_label_classification":
                loss_fct = CrossEntropyLoss()
                loss = loss_fct(logits.view(-1, self.config.num_labels), labels.view(-1))
            elif self.config.problem_type == "multi_label_classification":
                loss_fct = BCEWithLogitsLoss()
                loss = loss_fct(logits, labels)
        if not return_dict:
            output = (logits,) + outputs[1:]
            return ((loss,) + output) if loss is not None else output

        return Seq2SeqSequenceClassifierOutput(
            loss=loss,
            logits=logits,
            past_key_values=outputs.past_key_values,
            decoder_hidden_states=outputs.decoder_hidden_states,
            decoder_attentions=outputs.decoder_attentions,
            cross_attentions=outputs.cross_attentions,
            encoder_last_hidden_state=outputs.encoder_last_hidden_state,
            encoder_hidden_states=outputs.encoder_hidden_states,
            encoder_attentions=outputs.encoder_attentions,
        )


@add_start_docstrings(
    """
    T5 Model with a span classification head on top for extractive question-answering tasks like SQuAD (linear layers
    on top of the hidden-states output to compute `span start logits` and `span end logits`).
    """,
    T5_START_DOCSTRING,
)
class T5ForQuestionAnswering(T5PreTrainedModel):
    _keys_to_ignore_on_load_unexpected = ["decoder.block.0.layer.1.EncDecAttention.relative_attention_bias.weight"]
    _tied_weights_keys = ["encoder.embed_tokens.weight", "decoder.embed_tokens.weight"]

    def __init__(self, config: T5Config):
        super().__init__(config)
        self.model_dim = config.d_model

        self.shared = nn.Embedding(config.vocab_size, config.d_model)

        encoder_config = copy.deepcopy(config)
        encoder_config.is_decoder = False
        encoder_config.use_cache = False
        encoder_config.is_encoder_decoder = False
        self.encoder = T5Stack(encoder_config, self.shared)

        decoder_config = copy.deepcopy(config)
        decoder_config.is_decoder = True
        decoder_config.is_encoder_decoder = False
        decoder_config.num_layers = config.num_decoder_layers
        self.decoder = T5Stack(decoder_config, self.shared)

        self.num_labels = config.num_labels
        self.qa_outputs = nn.Linear(config.hidden_size, config.num_labels)

        # Initialize weights and apply final processing
        self.post_init()

        self.model_parallel = False

    def get_input_embeddings(self):
        return self.shared

    def set_input_embeddings(self, new_embeddings):
        self.shared = new_embeddings
        self.encoder.set_input_embeddings(new_embeddings)
        self.decoder.set_input_embeddings(new_embeddings)

    def get_encoder(self):
        return self.encoder

    def get_decoder(self):
        return self.decoder

    @add_start_docstrings_to_model_forward(T5_INPUTS_DOCSTRING)
    @replace_return_docstrings(output_type=Seq2SeqQuestionAnsweringModelOutput, config_class=_CONFIG_FOR_DOC)
    def forward(
        self,
        input_ids: Optional[torch.LongTensor] = None,
        attention_mask: Optional[torch.FloatTensor] = None,
        decoder_input_ids: Optional[torch.LongTensor] = None,
        decoder_attention_mask: Optional[torch.BoolTensor] = None,
        head_mask: Optional[torch.FloatTensor] = None,
        decoder_head_mask: Optional[torch.FloatTensor] = None,
        cross_attn_head_mask: Optional[torch.Tensor] = None,
        encoder_outputs: Optional[Tuple[Tuple[torch.Tensor]]] = None,
        start_positions: Optional[torch.LongTensor] = None,
        end_positions: Optional[torch.LongTensor] = None,
        inputs_embeds: Optional[torch.FloatTensor] = None,
        decoder_inputs_embeds: Optional[torch.FloatTensor] = None,
        use_cache: Optional[bool] = None,
        output_attentions: Optional[bool] = None,
        output_hidden_states: Optional[bool] = None,
        return_dict: Optional[bool] = None,
    ) -> Union[Tuple[torch.FloatTensor], Seq2SeqQuestionAnsweringModelOutput]:
        r"""
        start_positions (`torch.LongTensor` of shape `(batch_size,)`, *optional*):
            Labels for position (index) of the start of the labelled span for computing the token classification loss.
            Positions are clamped to the length of the sequence (*sequence_length*). Position outside of the sequence
            are not taken into account for computing the loss.
        end_positions (`torch.LongTensor` of shape `(batch_size,)`, *optional*):
            Labels for position (index) of the end of the labelled span for computing the token classification loss.
            Positions are clamped to the length of the sequence (*sequence_length*). Position outside of the sequence
            are not taken into account for computing the loss.
        Returns:
        """
        return_dict = return_dict if return_dict is not None else self.config.use_return_dict
        use_cache = use_cache if use_cache is not None else self.config.use_cache
        if start_positions is not None and end_positions is not None:
            use_cache = False

        # Copied from models.bart.modeling_bart.BartModel.forward
        #   different to other models, T5 automatically creates decoder_input_ids from
        #   input_ids if no decoder_input_ids are provided
        if decoder_input_ids is None and decoder_inputs_embeds is None:
            if input_ids is None:
                raise ValueError(
                    "If no `decoder_input_ids` or `decoder_inputs_embeds` are "
                    "passed, `input_ids` cannot be `None`. Please pass either "
                    "`input_ids` or `decoder_input_ids` or `decoder_inputs_embeds`."
                )
            decoder_input_ids = self._shift_right(input_ids)

        use_cache = use_cache if use_cache is not None else self.config.use_cache
        return_dict = return_dict if return_dict is not None else self.config.use_return_dict

        # FutureWarning: head_mask was separated into two input args - head_mask, decoder_head_mask
        if head_mask is not None and decoder_head_mask is None:
            if self.config.num_layers == self.config.num_decoder_layers:
                warnings.warn(__HEAD_MASK_WARNING_MSG, FutureWarning)
                decoder_head_mask = head_mask

        # Encode if needed (training, first prediction pass)
        if encoder_outputs is None:
            encoder_outputs = self.encoder(
                input_ids=input_ids,
                attention_mask=attention_mask,
                inputs_embeds=inputs_embeds,
                head_mask=head_mask,
                output_attentions=output_attentions,
                output_hidden_states=output_hidden_states,
                return_dict=return_dict,
            )
        elif return_dict and not isinstance(encoder_outputs, BaseModelOutput):
            encoder_outputs = BaseModelOutput(
                last_hidden_state=encoder_outputs[0],
                hidden_states=encoder_outputs[1] if len(encoder_outputs) > 1 else None,
                attentions=encoder_outputs[2] if len(encoder_outputs) > 2 else None,
            )

        hidden_states = encoder_outputs[0]

        # Decode
        decoder_outputs = self.decoder(
            input_ids=decoder_input_ids,
            attention_mask=decoder_attention_mask,
            inputs_embeds=decoder_inputs_embeds,
            past_key_values=None,
            encoder_hidden_states=hidden_states,
            encoder_attention_mask=attention_mask,
            head_mask=decoder_head_mask,
            cross_attn_head_mask=cross_attn_head_mask,
            use_cache=use_cache,
            output_attentions=output_attentions,
            output_hidden_states=output_hidden_states,
            return_dict=return_dict,
        )

        sequence_output = decoder_outputs[0]

        logits = self.qa_outputs(sequence_output)
        start_logits, end_logits = logits.split(1, dim=-1)
        start_logits = start_logits.squeeze(-1).contiguous()
        end_logits = end_logits.squeeze(-1).contiguous()

        total_loss = None
        if start_positions is not None and end_positions is not None:
            # If we are on multi-GPU, split add a dimension
            if len(start_positions.size()) > 1:
                start_positions = start_positions.squeeze(-1).to(start_logits.device)
            if len(end_positions.size()) > 1:
                end_positions = end_positions.squeeze(-1).to(end_logits.device)
            # sometimes the start/end positions are outside our model inputs, we ignore these terms
            ignored_index = start_logits.size(1)
            start_positions = start_positions.clamp(0, ignored_index)
            end_positions = end_positions.clamp(0, ignored_index)

            loss_fct = CrossEntropyLoss(ignore_index=ignored_index)
            start_loss = loss_fct(start_logits, start_positions)
            end_loss = loss_fct(end_logits, end_positions)
            total_loss = (start_loss + end_loss) / 2

        if not return_dict:
            output = (start_logits, end_logits) + decoder_outputs[1:] + encoder_outputs
            return ((total_loss,) + output) if total_loss is not None else output

        return Seq2SeqQuestionAnsweringModelOutput(
            loss=total_loss,
            start_logits=start_logits,
            end_logits=end_logits,
            past_key_values=decoder_outputs.past_key_values,
            decoder_hidden_states=decoder_outputs.hidden_states,
            decoder_attentions=decoder_outputs.attentions,
            cross_attentions=decoder_outputs.cross_attentions,
            encoder_last_hidden_state=encoder_outputs.last_hidden_state,
            encoder_hidden_states=encoder_outputs.hidden_states,
            encoder_attentions=encoder_outputs.attentions,
        )<|MERGE_RESOLUTION|>--- conflicted
+++ resolved
@@ -19,11 +19,7 @@
 import math
 import os
 import warnings
-<<<<<<< HEAD
 from typing import Dict, List, Optional, Tuple, Union
-=======
-from typing import Dict, Optional, Tuple, Union
->>>>>>> 621f6a64
 
 import torch
 from torch import nn
@@ -1103,18 +1099,10 @@
 
         hidden_states = self.dropout(inputs_embeds)
 
-<<<<<<< HEAD
-        if hasattr(self, "graph_tokens"):
-            assert input_ids.shape == attention_mask.shape
-            assert input_ids[0, 0] == self.graph_tokens['gen_edge'], "Incorrect stating token"
-            edge_sequences = [
-                extract_edge_sequence(t_ids.tolist(), self.graph_tokens) for t_ids in input_ids
-=======
         if hasattr(self, "graph_token_ids"):
             assert input_ids.shape == attention_mask.shape
             edge_sequences = [
                 extract_edge_sequence(t_ids.tolist(), self.graph_token_ids) for t_ids in input_ids
->>>>>>> 621f6a64
             ]
             if self.message_passing_type == 'nodes':
                 get_matrices = GatedCausalMessagePassingLayer.build_node_information_passing
@@ -1188,11 +1176,7 @@
 
             hidden_states, present_key_value_state = layer_outputs[:2]
 
-<<<<<<< HEAD
-            if i <= self.num_gnn_layers and hasattr(self, 'graph_tokens'):
-=======
             if hasattr(self, 'graph_token_ids') and i < self.num_gnn_layers:
->>>>>>> 621f6a64
                 hidden_states = self.graph_information_passing_layers[i](
                     hidden_states,
                     message_passing_dicts
